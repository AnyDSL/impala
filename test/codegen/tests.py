--- conflicted
+++ resolved
@@ -17,11 +17,7 @@
       "codegen/cur_bb_bug.impala",
       "codegen/diderot.impala",
       "codegen/endless_mangling.impala",
-<<<<<<< HEAD
-=======
-      "codegen/generic_get.impala",
       "codegen/ldg.impala",
->>>>>>> 801989f3
       "codegen/parallel.impala",
       "codegen/poly_type_arg.impala",
       "codegen/range.impala",
