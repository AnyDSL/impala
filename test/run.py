#!/usr/bin/env python

# - make output nicer (better error messages)

import os
import argparse
import sys
import subprocess
import filecmp
import difflib
import threading
from collections import namedtuple
import time

# more constants here
UNHANDLED = -1
PASSED = 0
CLANG_FAILED = 1
CLANG_TIMEOUT = 2
IMPALA_FAILED = 3
IMPALA_TIMEOUT = 4
RUN_FAILED = 5
RUN_TIMEOUT = 6
OUTPUT_DIFFER = 7
LOG_DIFFER = 8

POSITIVE = [PASSED]
NEGATIVE = [CLANG_FAILED, IMPALA_FAILED, RUN_FAILED, OUTPUT_DIFFER, LOG_DIFFER]
TIMEOUT = [CLANG_TIMEOUT, IMPALA_TIMEOUT, RUN_TIMEOUT]

class test:
    name=''
    path=''
    result = UNHANDLED

    def __init__(self,test_path, test_name):
        self.name = test_name
        self.path = test_path

    def __lt__(self, other):
        return self.name < other.name

    def ___le__(self, other):
        return self.name <= other.name

    def __eq__(self, other):
        return self.name == other.name

    def __ne__(self, other):
        return self.name != other.name

    def __gt__(self, other):
        return self.name > other.name

    def __ge__(self, other):
        return self.name >= other.name

def parse_args():
    parser = argparse.ArgumentParser(formatter_class = argparse.ArgumentDefaultsHelpFormatter)
    parser.add_argument('path', nargs='+',          help='path to test  or test directory',      default='./', type=str)
    parser.add_argument('-c',  '--clang',           help='path to clang binary',                 default=None, type=str)
    parser.add_argument('-i',  '--impala',          help='path to impala binary',                default=None, type=str)
    parser.add_argument('-it', '--impala-timeout',  help='timeout for compiling impala ',        default=5,    type=int)
    parser.add_argument('-ct', '--clang-timeout',   help='timeout for compiling  clang',         default=5,    type=int)
    parser.add_argument('-rt', '--run-timeout',     help='timeout for running binary',           default=10,   type=int)
    parser.add_argument('-j', '--concurrency',      help='numbers of threads to use',            default=1,    type=int)
    parser.add_argument('-b',  '--broken',          help='also run broken tests',                default=False, action='store_true', dest='broken')
    parser.add_argument('-n',  '--no-clean_up',     help='keep log files after test run',        default=False, action='store_true', dest='noclean_up')
    parser.add_argument('-l',  '--logfile',         help='create non existing logfiles',         default=False, action='store_true', dest='logfile')
    args = parser.parse_args()
    return args

def find_impala():
    if args.impala != None:
        return args.impala
    p = subprocess.Popen(['printenv', 'PATH'], stdout = subprocess.PIPE)
    (out, err) = p.communicate()
    sout = str(out)[2:-3]
    list = sout.split(':')

    for dir in list:
        bin = dir + '/impala'
        if os.path.isfile(bin):
            return bin

    return '../build/bin/impala'

def find_clang():
    if args.clang != None:
        return args.clang
    p = subprocess.Popen(['printenv', 'PATH'], stdout=subprocess.PIPE)
    (out, err) = p.communicate()
    sout = str(out)[2:-3]
    list = sout.split(':')

    for dir in list:
        bin = dir + '/clang'
        if os.path.isfile(bin):
            return bin

    return 'clang'

def read_first_line(file):
    with open(file) as rfile:
        line = rfile.readline()
        if line[:2] != '//':
            return None
        return line[2:].split()

def is_broken(X):
    for x in X:
        if (x == 'broken'):
            res = []
            for y in X:
                if y != x:
                    res.append(y)
            return True, res
    return False, X

def give_categorie(categories, file):
    line = read_first_line(file)
    if line == None:
        return 0
    if line[0] in categories:
        return categories[line[0]]
    return 0

def sort_in(categories, tests, file):
    cat = give_categorie(categories, file)
    testpath = file.split('/')
    testname = testpath[-1][:-7]
    entry = test(file, testname)
    return cat, entry

def set_up_test_suit():
    categories = {}
    categories['undefined']=0
    categories['codegen']=1
    categories['sema']=2
    categories['type_inferr']=3
    tests = [[],[],[],[]]

    if args.path == []:
        args.path.append('./')

    for x in args.path:
        if os.path.isfile(x):
            (cat, entry) = sort_in(categories, tests, x)
            tests[cat].append(entry)
            continue

        for subdir, dirs, files in os.walk(x):
            for file in files:
                if (file[-7:] == '.impala'):
                    cat, entry = sort_in(categories, tests, os.path.join(subdir, file))
                    tests[cat].append(entry)
    sorted_tests = []
    for t in tests:
        sorted_tests.append(sorted(t))
    return categories, sorted_tests

def compare_files(a, b): # True if equal, false otherwise
    if os.path.isfile(b):
        return filecmp.cmp(a, b)
    else:
        return True

def split_arguments(arguments):
    clang_args = []
    exec_args = []
    for argument in arguments:
        if argument[0] == '-':
            clang_args.append(argument)
        else:
            exec_args.append(argument[1:-1])
    return clang_args, exec_args

def analyze_returncode(returncode):
    if returncode < 0:
        return (False, 'execution was terminated by signal {}'.format(-returncode))
    if returncode > 0:
<<<<<<< HEAD
        return (False, "execution didn't run successfully with exit code {}".format(returncode))
=======
        return (False, "execution didn't run successfully and returned exit code {}".format(returncode))
>>>>>>> dc9b760b
    return (True, '')

def run_tests():
    def worker(testsuit):
        def run_test():
            test_path = test.path
            test_name = test.name
            tmp_log   = test_name +'.tmp.log'
            tmp_exe   = test_name
            tmp_ll    = test_name + '.ll'
            tmp_out   = test_name + '.tmp.out'

            def run_codegen_test():
                def create_logfile():
                    if os.path.isfile(orig_log):
                        return
                    if os.path.isfile(tmp_log) and os.path.getsize(tmp_log) > 0:
                        subprocess.run(['cp', tmp_log, orig_log])

                orig_impala = test_path
                orig_in     = test_path[:-7] + '.in'
                orig_out    = test_path[:-7] + '.out'
                orig_log    = test_path[:-7] + '.log'
                error      = '\n---> '

                clang_args, exec_args = split_arguments(arguments)
                tmp_log_file = open(tmp_log, 'w')

                # invoke impala
                cmd_impala = [args.impala,orig_impala, '-emit-llvm', '-O2', '-log-level', 'warn']

                try:
                    p = subprocess.run(cmd_impala, stderr=tmp_log_file, stdout=tmp_log_file, timeout=args.impala_timeout)
                except subprocess.TimeoutExpired as timeout:
                    error += 'impala time out'
                    return (IMPALA_TIMEOUT, error)
                except:
                    error += 'impala failed'
                    return (IMPALA_FAILED, error)

                (passed, msg) = analyze_returncode(p.returncode)
                if not passed:
                    error += 'impala ' + msg
                    return (IMPALA_FAILED, error)

                # invoke clang
                try:
                    cmd_clang = [args.clang, tmp_ll, 'lib.c', '-o', tmp_exe]
                    cmd_clang.extend(clang_args)
                    p = subprocess.run(cmd_clang, stderr=tmp_log_file, stdout=tmp_log_file, timeout=args.clang_timeout)
                except subprocess.TimeoutExpired as timeout:
                    error += 'clang time out'
                    return (CLANG_TIMEOUT, error)
                except:
                    error += 'clang failed'
                    return (CLANG_FAILED, error)

                tmp_log_file.close()

                # execute
                cmd_exec = ['./' + tmp_exe]
                cmd_exec.extend(exec_args)
                try:
                    orig_in_file = open(orig_in)
                except:
                    orig_in_file = None
                tmp_out_file = open(tmp_out, 'w')

                try:
                    p = subprocess.run(cmd_exec, stdin = orig_in_file, stdout=tmp_out_file, timeout=args.run_timeout)
                except subprocess.TimeoutExpired as timeout:
                    error += 'execution time out'
                    return (RUN_TIMEOUT, error)
                except:
                    error += 'execution failed'
                    return (RUN_FAILED, error)
                tmp_out_file.close()

                (passed, msg) = analyze_returncode(p.returncode)
                if not passed:
                    error += 'execution ' + msg
                    return (RUN_FAILED, error)

                # log file
                if (args.logfile):
                    create_logfile()

                if not compare_files(tmp_log, orig_log):
                    error += 'log files differed'
                    return (LOG_DIFFER, error)

                # out file
                if not compare_files(tmp_out, orig_out):
                    error += 'outputs did not match:\n'
                    try:
                        with open(orig_out) as orig_out_file:
                            orig_lines = orig_out_file.readlines()
                        with open(tmp_out) as tmp_out_file:
                            tmp_lines = tmp_out_file.readlines()
                    except:
                        error += '(this is a binary output)'
                        return (RUN_FAILED, error)

                    diff = difflib.context_diff(orig_lines, tmp_lines, fromfile=orig_log, tofile=tmp_log)
                    error += 'outputs differ:\n' + ''.join(list(diff))
                    return (RUN_FAILED, error)

                return (PASSED, '')

            # run_test
            firstLine = read_first_line(test_path)
            broken, arguments = is_broken(firstLine)
            if (not args.broken) and broken:
                return

            arguments = arguments[1:]
            (test.result, output) = run_codegen_test()
            output = '{} {}{}'.format('passed' if test.result == PASSED else 'FAILED', test_path, output)
            print(output)

            # remove tmp files
            if not args.noclean_up:
                subprocess.run(['rm', '-f', tmp_ll])
                subprocess.run(['rm', '-f', tmp_out])
                subprocess.run(['rm', '-f', tmp_log])
                subprocess.run(['rm', '-f', tmp_exe])

        # worker
        global job_counter
        job_bound = len(testsuit)
        while(True):
            lock.acquire()
            job_number = job_counter
            job_counter +=1
            lock.release()
            if job_number >= job_bound:
                return
            test = testsuit[job_number]
            run_test()

    # run_tests
    categorie_counter = 0
    total_failed_counter = 0
    total_test_counter = 0
    total_success_counter = 0
    total_timeout_counter = 0

    executable = ['codegen']
    for e in executable:
        index = categories[e]
        testsuit = tests[index]
        threads = []
        lock = threading.Lock()
        sys.stdout.write('----------running Category ' + e + '----------\n')
        for i in range(args.concurrency):
            threads.append(threading.Thread(target = worker, args=(testsuit,)))
            threads[i].start()

        for i in range(args.concurrency):
            threads[i].join()

        for test in testsuit:
            if test.result in POSITIVE:
                total_success_counter += 1
            if test.result  in NEGATIVE:
                total_failed_counter += 1
            if test.result in TIMEOUT:
                total_timeout_counter +=1
            if test.result != UNHANDLED:
                total_test_counter +=1
    sys.stdout.write('>>> Total:    {}\n'.format(total_test_counter))
    sys.stdout.write('>>> Passed:   {}\n'.format(total_success_counter))
    sys.stdout.write('>>> Time out: {}\n'.format(total_timeout_counter))
    sys.stdout.write('>>> Failed:   {}\n'.format(total_failed_counter))

args =  parse_args()

impala = find_impala()
args.impala = impala

clang = find_clang()
args.clang = clang

categories, tests = set_up_test_suit()

start = time.time()
job_counter = 0
run_tests()
end = time.time()
passed_time = end - start
print('time for testing: ' + str(passed_time) + ' seconds')<|MERGE_RESOLUTION|>--- conflicted
+++ resolved
@@ -179,11 +179,7 @@
     if returncode < 0:
         return (False, 'execution was terminated by signal {}'.format(-returncode))
     if returncode > 0:
-<<<<<<< HEAD
         return (False, "execution didn't run successfully with exit code {}".format(returncode))
-=======
-        return (False, "execution didn't run successfully and returned exit code {}".format(returncode))
->>>>>>> dc9b760b
     return (True, '')
 
 def run_tests():
