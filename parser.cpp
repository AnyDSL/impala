#include <algorithm>
#include <functional>
#include <sstream>
#include <iostream>

#include "anydsl2/util/array.h"
#include "anydsl2/util/assert.h"
#include "anydsl2/util/push.h"

#include "impala/ast.h"
#include "impala/lexer.h"
#include "impala/prec.h"
#include "impala/type.h"

#define TYPE \
         Token::TYPE_int8: \
    case Token::TYPE_int16: \
    case Token::TYPE_int32: \
    case Token::TYPE_int64: \
    case Token::TYPE_float: \
    case Token::TYPE_double: \
    case Token::TYPE_bool: \
    case Token::FN: \
    case Token::L_PAREN: \
    case Token::ID

#define EXPR \
         Token::LIT_int8: \
    case Token::LIT_int16: \
    case Token::LIT_int32: \
    case Token::LIT_int64: \
    case Token::LIT_float: \
    case Token::LIT_double: \
    case Token::TRUE: \
    case Token::FALSE: \
    case Token::ADD: \
    case Token::SUB: \
    case Token::MUL: \
    case Token::AND: \
    case Token::NOT: \
    case Token::L_N: \
    case Token::INC: \
    case Token::DEC: \
    case Token:: OR: \
    case Token::L_O: \
    case Token::ID
    
#define DECL \
         Token::VAL: \
    case Token::VAR

#define STMT \
         DECL: \
    case EXPR: \
    case Token::FN: \
    case Token::IF: \
    case Token::FOR: \
    case Token::FOREACH: \
    case Token::DO: \
    case Token::WHILE: \
    case Token::BREAK: \
    case Token::CONTINUE: \
    case Token::RETURN: \
    case Token::L_BRACE

using namespace anydsl2;

namespace impala {

class Parser;

template<class T>
class Loc {
public:
    inline Loc(Parser& parser, T* node);
    inline ~Loc();

    operator T*() { return node_; }
    T* operator -> () { return node_; }

private:
    Parser& parser_;
    T* node_;
};

class Parser {
public:
    Parser(TypeTable& typetable, std::istream& stream, const std::string& filename)
        : typetable(typetable)
        , lexer(stream, filename)
        , cur_loop(nullptr)
        , cur_fun(nullptr)
        , cur_var_handle(2) // reserve 0 for conditionals, 1 for mem
        , no_bars_(false)
        , generic_counter(0)
        , counter(0)
        , result_(true)
    {
        lookahead[0] = lexer.lex();
        lookahead[1] = lexer.lex();
    }

    const Token& la(size_t i) const { return lookahead[i]; }
    const Token& la () const { return lookahead[0]; }
    const Token& la2() const { return lookahead[1]; }

#ifdef NDEBUG
    Token eat(TokenKind /*what*/) { return lex(); }
#else
    Token eat(TokenKind what) { assert(what == la() && "internal parser error"); return lex(); }
#endif

    bool accept(TokenKind tok);
    bool expect(TokenKind tok, const std::string& context);
    void error(const std::string& what, const std::string& context);
    bool result() const { return result_; }
    template<class T>
    Loc<T> loc(T* node) { return Loc<T>(*this, node); }
    const ExprStmt* lex_as_empty_expr_stmt() { return new ExprStmt(new EmptyExpr(lex().loc())); }
    const ExprStmt* create_empty_expr_stmt() { return new ExprStmt(new EmptyExpr(prev_loc)); }

    // misc
    Token try_id(const std::string& what);
    bool is_expr() const {
        switch (la()) {
            case EXPR: return true;
            default:   return false;
        }
    }
    bool parse_prg(Scope*);
    const Scope* parse_scope();
    const Scope* try_scope(const std::string& context);
    const Scope* parse_stmt_as_scope(const std::string& what);
    void parse_generics_list(GenericDecls&);
    const Type* parse_type();
    const Type* parse_fn_type();
    const Type* parse_tuple_type();
    const Type* parse_return_type();
    const VarDecl* parse_var_decl(bool is_param);
    //const Proto* parse_proto();
    void parse_fun(Fun* fun);
    void parse_comma_list(TokenKind delimiter, const char* context, std::function<void()> f) {
        if (la() != delimiter) {
            do { f(); }
            while ( accept(Token::COMMA) );
        }
        expect(delimiter, context);
    }

    // expressions
    bool is_infix();
    const Expr* parse_expr(Prec prec);
    const Expr* parse_expr() { return parse_expr(BOTTOM, false); }
    const Expr* parse_expr(Prec prec, bool no_bars) {
        ANYDSL2_PUSH(no_bars_, no_bars);
        return parse_expr(prec); 
    }
    const Expr* parse_prefix_expr();
    const Expr* parse_infix_expr(const Expr* lhs);
    const Expr* parse_postfix_expr(const Expr* lhs);
    const Expr* parse_primary_expr();
    const Expr* parse_literal();
    const FunExpr* parse_fun_expr();

    // statements
    const Stmt* parse_stmt();
    const ExprStmt* parse_expr_stmt();
    const Stmt* parse_init_stmt();
    const Stmt* parse_if_else();
    const Stmt* parse_while();
    const Stmt* parse_do_while();
    const Stmt* parse_for();
    const Stmt* parse_foreach();
    const Stmt* parse_break();
    const Stmt* parse_continue();
    const Stmt* parse_return();
    const Stmt* parse_fun_stmt();
    const Stmt* parse_label_stmt();
    const ScopeStmt* parse_scope_stmt();

    /// helper for condition in if/while/do-while
    const Expr* parse_cond(const std::string& what);

//private:
    /// Consume next Token in input stream, fill look-ahead buffer, return consumed Token.
    Token lex();

    TypeTable& typetable;
    Lexer lexer;       ///< invoked in order to get next token
    Token lookahead[2];///< LL(2) look ahead
    const Loop* cur_loop;
    const Fun* cur_fun;
    size_t cur_var_handle;
    bool no_bars_;
    size_t generic_counter;
    int counter;
    anydsl2::Location prev_loc;
    bool result_;
};

//------------------------------------------------------------------------------

template<class T>
Loc<T>::Loc(Parser& parser, T* node)
    : parser_(parser)
    , node_(node)
{
    node_->set_pos1(parser_.la().pos1());
}
template<class T>
Loc<T>::~Loc() { node_->set_pos2(parser_.prev_loc.pos2()); }

//------------------------------------------------------------------------------

bool parse(TypeTable& typetable, std::istream& i, const std::string& filename, Scope* prg) {
    return Parser(typetable, i, filename).parse_prg(prg);
}

//------------------------------------------------------------------------------

/*
 * helpers
 */

Token Parser::lex() {
    Token result  = lookahead[0]; // remember result
    lookahead[0] = lookahead[1];  // copy over LA2 to LA1
    lookahead[1] = lexer.lex();   // fill new LA2
    prev_loc = result.loc();      // remember previous location

    return result;
}

bool Parser::accept(TokenKind type) {
    if (type != la())
        return false;
    lex();
    return true;
}

bool Parser::expect(TokenKind tok, const std::string& context) {
    if (la() == tok) {
        lex();
        return true;
    } else {
        std::ostringstream oss;
        oss << '\'' << tok << '\'';
        error(oss.str(), context);
        return false;
    }
}

void Parser::error(const std::string& what, const std::string& context) {
    result_ = false;
    std::ostream& os = la().error() << "expected " << what << ", got '" << la() << "'";
    if (!context.empty())
        os << " while parsing " << context;
    os << "\n";
}

Token Parser::try_id(const std::string& what) {
    Token name;
    if (la() == Token::ID)
        name = lex();
    else {
        error("identifier", what);
        name = Token(la().loc(), "<error_id>");
    }

    return name;
}

/*
 * scope
 */

bool Parser::parse_prg(Scope* scope) {
    if (scope->empty())
        scope->set_pos1(la().pos1());

    while (true) {
        switch (la()) {
            case Token::END_OF_FILE:    scope->set_pos2(prev_loc.pos2()); return result();
            case Token::FN:             scope->stmts_.push_back(parse_fun_stmt()); continue;
<<<<<<< HEAD
            case Token::SEMICOLON:      // FALLTHROUGH: ignore semicolon
            default:                    lex(); continue; // consume token nobody wants
=======
            case Token::EXTERN:         scope->stmts_.push_back(parse_decl_stmt_or_init_stmt()); continue;
            case Token::SEMICOLON:      lex(); continue;
            default:
                error("item", "program");
                lex();
                continue; // consume token nobody wants
>>>>>>> 80370b28
        }
    }
}

const Scope* Parser::try_scope(const std::string& context) {
    if (la() == Token::L_BRACE)
        return parse_scope();
    error("scope", context);
    return new Scope(prev_loc);
}

const Scope* Parser::parse_stmt_as_scope(const std::string& what) {
    if (la() == Token::L_BRACE)
        return parse_scope();
    switch (la()) {
        case STMT: {
            auto scope = loc(new Scope());
            scope->stmts_.push_back(parse_stmt());
            return scope;
        }
        default: return new Scope(prev_loc);
    }
}

const Scope* Parser::parse_scope() {
    eat(Token::L_BRACE);
    auto scope = loc(new Scope());
    while (true) {
<<<<<<< HEAD
        switch (la()) {
            case Token::SEMICOLON:  lex(); continue; // ignore semicolon
            case STMT:              scope->stmts_.push_back(parse_stmt()); break;
            case Token::R_BRACE:
            default:                goto out;
=======
        if (accept(Token::SEMICOLON)) {
            continue; // ignore semicolon
        } else if (la() == Token::R_BRACE || la() == Token::END_OF_FILE) {
            break;
        } else if (is_stmt()) {
            scope->stmts_.push_back(parse_stmt());
        } else {
            error("item or statement", "scope");
            lex(); // consume token nobody wants
>>>>>>> 80370b28
        }
    }
out:
    expect(Token::R_BRACE, "scope statement");
    return scope;
}

/*
 * types
 */

const Type* Parser::parse_type() {
    switch (la()) {
#define IMPALA_TYPE(itype, atype) \
        case Token::TYPE_##itype:   lex(); return typetable.type_##itype();
#include "impala/tokenlist.h"
        case Token::TYPE_int:       lex(); return typetable.type_int32();
        case Token::TYPE_void:      lex(); return typetable.type_void();
        case Token::TYPE_noret:     lex(); return typetable.noret();
        case Token::FN:                    return parse_fn_type();
        case Token::L_PAREN:               return parse_tuple_type();
        case Token::ID:                    return typetable.idtype(lex().symbol());
        default:                    error("type", ""); lex(); return typetable.type_error();
    }
}

const Type* Parser::parse_fn_type() {
    eat(Token::FN);
    std::vector<const Type*> elems;
    expect(Token::L_PAREN, "parameter list of function type");
    parse_comma_list(Token::R_PAREN, "closing parenthesis of function type", [&]{ elems.push_back(parse_type()); });

    if (accept(Token::ARROW))
        elems.push_back(parse_return_type());

    return typetable.fntype(elems);
}

const Type* Parser::parse_tuple_type() {
    eat(Token::L_PAREN);
    std::vector<const Type*> elems;
    parse_comma_list(Token::R_PAREN, "closing parenthesis of sigma type", [&]{ elems.push_back(parse_type()); });

    return typetable.tupletype(elems);
}

const Type* Parser::parse_return_type() {
    auto ret_type = parse_type();
    return ret_type->is_void() ? typetable.fntype0() : typetable.fntype1(ret_type);
}

/*
 * delcs
 */

const VarDecl* Parser::parse_var_decl(bool is_param) {
    Token tok = la();
    expect(Token::ID, "declaration");
    const Type* type;
    if (!is_param) {
        type = accept(Token::COLON) ? parse_type() : nullptr;
    } else {
        expect(Token::COLON, "declaration");
        type = parse_type();
    }
    return new VarDecl(cur_var_handle++, is_param, tok, type, prev_loc.pos2());
}

#if 0
const Proto* Parser::parse_proto() {
    auto proto = loc(new Proto(try_id("prototype").symbol()));
    eat(Token::EXTERN);
    std::vector<const Type*> types;

    expect(Token::L_PAREN, "prototype");
    parse_comma_list(Token::R_PAREN, "type list of prototype", [&] {
        types.push_back(try_type("type list of prototype function"));
    });
    expect(Token::ARROW, "prototype");

    const Type* ret_type = try_type("return type of prototype");
    if (ret_type->is_void())
        types.push_back(typetable.fntype0());
    else
        types.push_back(typetable.fntype1(ret_type));

    proto->orig_type_ = typetable.fntype(types);

    return proto;
}
#endif

void Parser::parse_generics_list(GenericDecls& generic_decls) {
    if (accept(Token::LT))
        parse_comma_list(Token::GT, "generics list", [&] {
            generic_decls.push_back(new GenericDecl(try_id("generic identifier")));
        });
}

void Parser::parse_fun(Fun* f) {
    ANYDSL2_PUSH(cur_fun, f);
    ANYDSL2_PUSH(cur_var_handle, cur_var_handle);
    auto fun = loc(f);
    std::vector<const Type*> arg_types;
    expect(Token::L_PAREN, "function head");
    parse_comma_list(Token::R_PAREN, "parameter list", [&] {
        const VarDecl* param = parse_var_decl(true);
        fun->params_.push_back(param);
        arg_types.push_back(param->orig_type());
    });

    // return-continuation
    if (accept(Token::ARROW)) {
        Position pos1 = prev_loc.pos1();
        arg_types.push_back(parse_return_type());
        Position pos2 = prev_loc.pos2();
        fun->params_.push_back(new VarDecl(cur_var_handle++, true, Token(pos1, "return"), arg_types.back(), pos2));
    }

    fun->orig_type_ = typetable.fntype(arg_types);
    fun->body_ = try_scope("body of function");
}

/*
 * expressions
 */

bool Parser::is_infix() {
    bool infix = la().is_infix();
    if (no_bars_ && infix)
        return la() != Token::OR && la() != Token::L_O;
    return infix;
}

const Expr* Parser::parse_expr(Prec prec) {
    auto lhs = la().is_prefix() ? parse_prefix_expr() : parse_primary_expr();

    while (true) {
        /*
         * (lhs  op  LA) op ...  on break  (current prec > lhs prec of LA)  -->  reduce
         *  lhs  op (LA  op ...) otherwise                                  -->  shift
         */

        if (is_infix()) {
            if (prec > PrecTable::infix_l[la()])
                break;

            lhs = parse_infix_expr(lhs);
        } else if ( la().is_postfix() ) {
            if (prec > PrecTable::postfix_l[la()])
                break;

            lhs = parse_postfix_expr(lhs);
        } else
            break;
    }

    return lhs;
}

const Expr* Parser::parse_prefix_expr() {
    if (la() == Token::OR || la() == Token::L_O)
        return parse_fun_expr();
    Token op = lex();
    auto rhs = parse_expr(PrecTable::prefix_r[op]);

    return new PrefixExpr(op.pos1(), (PrefixExpr::Kind) op.kind(), rhs);
}

const Expr* Parser::parse_infix_expr(const Expr* lhs) {
    Token op = lex();
    if (op == Token::QUESTION_MARK) {
        auto t_expr = parse_expr();
        expect(Token::COLON, "conditional expression");
        auto f_expr = parse_expr(PrecTable::infix_r[op]);
        return new ConditionalExpr(lhs, t_expr, f_expr);
    }

    auto rhs = parse_expr(PrecTable::infix_r[op]);

    return new InfixExpr(lhs, (InfixExpr::Kind) op.kind(), rhs);
}

const Expr* Parser::parse_postfix_expr(const Expr* lhs) {
    if (accept(Token::L_PAREN)) {
        auto call = loc(new Call(lhs));
        parse_comma_list(Token::R_PAREN, "arguments of a function call", [&]{ call->append_arg(parse_expr()); });
        return call;
    } else if (accept(Token::L_BRACKET)) {
        auto expr = loc(new IndexExpr());
        expr->ops_.push_back(lhs);
        expr->ops_.push_back(parse_expr());
        expect(Token::R_BRACKET, "index expression");
        return expr;
    } else {
        auto expr = loc(new PostfixExpr());
        expr->ops_.push_back(lhs);
        assert(la() == Token::INC || la() == Token::DEC); 
        expr->kind_ = (PostfixExpr::Kind) lex().kind();
        return expr;
    }
}

const Expr* Parser::parse_primary_expr() {
    switch (la() ) {
        case Token::L_PAREN: {
            Position pos1 = lex().pos1();
            auto expr = parse_expr();
            if (accept(Token::COMMA)) {
                auto tuple = new Tuple();
                tuple->set_pos1(pos1);
                tuple->ops_.push_back(expr);
                parse_comma_list(Token::R_PAREN, "elements of tuple expression", [&]{ tuple->ops_.push_back(parse_expr()); });
                tuple->set_pos2(prev_loc.pos2());
                return tuple;
            } else {
                expect(Token::R_PAREN, "primary expression");
                return expr;
            }
        }
#define IMPALA_LIT(itype, atype) \
        case Token::LIT_##itype:
#include "impala/tokenlist.h"
        case Token::TRUE:
        case Token::FALSE:      return parse_literal();
        case Token::ID:         return new Id(lex());
        default:                error("expression", ""); return new EmptyExpr(lex().loc());
    }
}

const Expr* Parser::parse_literal() {
    Literal::Kind kind;
    Box box;

    switch (la()) {
        case Token::TRUE:  return new Literal(lex().loc(), Literal::LIT_bool, Box(true));
        case Token::FALSE: return new Literal(lex().loc(), Literal::LIT_bool, Box(false));
#define IMPALA_LIT(itype, atype) \
        case Token::LIT_##itype: { \
            kind = Literal::LIT_##itype; \
            Box box = la().box(); \
            return new Literal(lex().loc(), kind, box); \
        }
#include "impala/tokenlist.h"
        default: ANYDSL2_UNREACHABLE;
    }
}

const FunExpr* Parser::parse_fun_expr() {
    auto e = loc(new FunExpr(typetable));
    auto fun = loc(e->fun_.get());

    ANYDSL2_PUSH(cur_fun, fun);
    ANYDSL2_PUSH(cur_var_handle, cur_var_handle);

    std::vector<const Type*> arg_types;
    if (accept(Token::OR)) {
        parse_comma_list(Token::OR, "parameter list of function expression", [&] {
            const VarDecl* param = parse_var_decl(true);
            fun->params_.push_back(param);
            arg_types.push_back(param->orig_type());
        });
    } else
        expect(Token::L_O, "parameter list of function expression");

    // return-continuation
    if (accept(Token::ARROW)) {
        Position pos1 = prev_loc.pos1();
        arg_types.push_back(parse_return_type());
        Position pos2 = prev_loc.pos2();
        fun->params_.push_back(new VarDecl(cur_var_handle++, true, Token(pos1, "return"), arg_types.back(), pos2));
    }

    fun->orig_type_ = typetable.fntype(arg_types);
    fun->body_ = try_scope("body of function");
    e->fun_->extern_ = false;
    e->fun_->symbol_ = "<lambda>";

    return e;
}

/*
 * statements
 */

const Stmt* Parser::parse_stmt() {
    if (la() == Token::ID && la2() == Token::COLON)
        return parse_label_stmt();

    switch (la()) {
        case DECL:              return parse_init_stmt();
        case EXPR:              return parse_expr_stmt();
        case Token::BREAK:      return parse_break();
        case Token::CONTINUE:   return parse_continue();
        case Token::FN:         return parse_fun_stmt();
        case Token::DO:         return parse_do_while();
        case Token::FOR:        return parse_for();
        case Token::FOREACH:    return parse_foreach();
        case Token::IF:         return parse_if_else();
        case Token::L_BRACE:    return parse_scope_stmt();
        case Token::RETURN:     return parse_return();
        case Token::WHILE:      return parse_while();
        case Token::SEMICOLON:                                                      return lex_as_empty_expr_stmt();
        case Token::ELSE:       error("'else' without matching 'if'", "statement"); return lex_as_empty_expr_stmt();
        default:                error("statement", "");                             return lex_as_empty_expr_stmt();
    }
}

const ScopeStmt* Parser::parse_scope_stmt() {
    auto s = loc(new ScopeStmt());
    s->scope_ = parse_scope();
    return s;
}

const ExprStmt* Parser::parse_expr_stmt() {
    auto s = loc(new ExprStmt());
    s->expr_ = parse_expr();
    expect(Token::SEMICOLON, "the end of an expression statement");
    return s;
}

const Stmt* Parser::parse_init_stmt() {
    lex(); // eat val/var
    auto s = loc(new InitStmt());
    s->var_decl_ = parse_var_decl(false);
    if (accept(Token::ASGN))
        s->init_ = parse_expr();

    expect(Token::SEMICOLON, "the end of an initialization statement");
    return s;
}

const Expr* Parser::parse_cond(const std::string& what) {
    expect(Token::L_PAREN, "condition in " + what);
    auto cond = parse_expr();
    expect(Token::R_PAREN, "condition in " + what);
    return cond;
}

const Stmt* Parser::parse_if_else() {
    eat(Token::IF);
    auto ifelse = loc(new IfElseStmt());
    ifelse->cond_ = parse_cond("if statement");
    ifelse->then_scope_ = parse_stmt_as_scope("if clause");
    ifelse->else_scope_ = accept(Token::ELSE) ? parse_stmt_as_scope("else clause") : new Scope(prev_loc);
    return ifelse;
}

const Stmt* Parser::parse_label_stmt() {
    Token tok = eat(Token::ID);
    eat(Token::COLON);
    Loop* loop = nullptr;
    switch (la()) {
        case Token::DO:     loop = (Loop*) parse_do_while(); break;
        case Token::FOR:    loop = (Loop*) parse_for();      break;
        case Token::WHILE:  loop = (Loop*) parse_while();    break;
        default:            error("for statement after label", ""); return create_empty_expr_stmt();

    }

    loop->set_pos1(tok.pos1());
    loop->label_ = tok.symbol();

    return loop;
}

const Stmt* Parser::parse_while() {
    eat(Token::WHILE);
    auto loop = loc(new ForStmt());
    loop->init_ = create_empty_expr_stmt();
    loop->cond_ = parse_cond("while statement");
    loop->step_ = new EmptyExpr(loop->pos1());
    ANYDSL2_PUSH(cur_loop, loop);
    loop->body_ = parse_stmt_as_scope("body of while statement");

    return loop;
}

const Stmt* Parser::parse_do_while() {
    eat(Token::DO);
    auto loop = loc(new DoWhileStmt());
    ANYDSL2_PUSH(cur_loop, loop);
    loop->body_ = parse_stmt_as_scope("body of do-while statement");
    expect(Token::WHILE, "do-while statement");
    loop->cond_ = parse_cond("do-while statement");
    expect(Token::SEMICOLON, "do-while statement");

    return loop;
}

const Stmt* Parser::parse_for() {
    eat(Token::FOR);
    auto loop = loc(new ForStmt());
    expect(Token::L_PAREN, "for statement");

    ANYDSL2_PUSH(cur_loop, loop);

    // clause 1: decl or expr_opt ';'
    switch (la()) {
        case DECL:              loop->init_ = parse_init_stmt(); break;
        case EXPR:              loop->init_ = parse_expr_stmt(); break;
        case Token::SEMICOLON:  loop->init_ = lex_as_empty_expr_stmt(); break;
        default: error("expression or delcaration statement", "first clause in for statement");
    }

    // clause 2: expr_opt ';'
    if (accept(Token::SEMICOLON)) { 
        // do nothing: no expr given, semicolon consumed, but create true cond
        loop->cond_ = new Literal(prev_loc, Literal::LIT_bool, Box(true));
    } else if (is_expr()) {
        loop->cond_ = parse_expr();
        expect(Token::SEMICOLON, "second clause in for statement");
    } else {
        error("expression or nothing", 
                "second clause in for statement");
        loop->cond_ = new Literal(prev_loc, Literal::LIT_bool, Box(true));
    }

    // clause 3: expr_opt ';'
    if (accept(Token::R_PAREN)) { 
        // do nothing: no expr given, semicolon consumed
        loop->step_ = new EmptyExpr(prev_loc);
    } else if (is_expr()) {
        loop->step_ = parse_expr();
        expect(Token::R_PAREN, "for statement");
    } else {
        error("expression or nothing",
                "third clause in for statement");
        loop->step_ = new EmptyExpr(prev_loc);
    }

    loop->body_ = parse_stmt_as_scope("body of for statement");

    return loop;
}

const Stmt* Parser::parse_foreach() {
    eat(Token::FOREACH);
    auto foreach = loc(new ForeachStmt());

    auto expr = parse_expr(BOTTOM, true);
    if (const Call* call = expr->isa<Call>()) {
        foreach->call_ = call;
    } else {
        error("generator call", " for-each statement");
        delete expr;
        foreach->call_ = nullptr; // TODO
    }

    foreach->fun_expr_ = parse_fun_expr();

    return foreach;
}

const Stmt* Parser::parse_break() {
    auto s = loc(new BreakStmt());
    s->loop_ = cur_loop;
    eat(Token::BREAK).pos1();
    expect(Token::SEMICOLON, "break statement");
    return s;
}

const Stmt* Parser::parse_continue() {
    auto s = loc(new ContinueStmt());
    s->loop_ = cur_loop;
    eat(Token::CONTINUE);
    expect(Token::SEMICOLON, "continue statement");
    return s;
}

const Stmt* Parser::parse_return() {
    auto ret = loc(new ReturnStmt());
    ret->fun_ = cur_fun;
    eat(Token::RETURN);
    if (accept(Token::SEMICOLON))
        ret->expr_ = nullptr;
    else {
        ret->expr_ = parse_expr();
        expect(Token::SEMICOLON, "return statement");
    }

    return ret;
}

const Stmt* Parser::parse_fun_stmt() {
    auto s = loc(new FunStmt(typetable));
    eat(Token::FN).pos1();
    s->fun_->extern_ = accept(Token::EXTERN);
    s->fun_->symbol_ = try_id("function identifier").symbol();
    parse_generics_list(s->fun_->generics_);
    parse_fun(s->fun_);
    return s;
}

} // namespace impala<|MERGE_RESOLUTION|>--- conflicted
+++ resolved
@@ -282,17 +282,11 @@
         switch (la()) {
             case Token::END_OF_FILE:    scope->set_pos2(prev_loc.pos2()); return result();
             case Token::FN:             scope->stmts_.push_back(parse_fun_stmt()); continue;
-<<<<<<< HEAD
-            case Token::SEMICOLON:      // FALLTHROUGH: ignore semicolon
-            default:                    lex(); continue; // consume token nobody wants
-=======
-            case Token::EXTERN:         scope->stmts_.push_back(parse_decl_stmt_or_init_stmt()); continue;
             case Token::SEMICOLON:      lex(); continue;
             default:
                 error("item", "program");
                 lex();
                 continue; // consume token nobody wants
->>>>>>> 80370b28
         }
     }
 }
@@ -321,23 +315,11 @@
     eat(Token::L_BRACE);
     auto scope = loc(new Scope());
     while (true) {
-<<<<<<< HEAD
         switch (la()) {
             case Token::SEMICOLON:  lex(); continue; // ignore semicolon
             case STMT:              scope->stmts_.push_back(parse_stmt()); break;
             case Token::R_BRACE:
             default:                goto out;
-=======
-        if (accept(Token::SEMICOLON)) {
-            continue; // ignore semicolon
-        } else if (la() == Token::R_BRACE || la() == Token::END_OF_FILE) {
-            break;
-        } else if (is_stmt()) {
-            scope->stmts_.push_back(parse_stmt());
-        } else {
-            error("item or statement", "scope");
-            lex(); // consume token nobody wants
->>>>>>> 80370b28
         }
     }
 out:
