#include "impala/ast.h"

#include "thorin/irbuilder.h"
#include "thorin/lambda.h"
#include "thorin/primop.h"
#include "thorin/type.h"
#include "thorin/util/array.h"
#include "thorin/util/push.h"
#include "thorin/world.h"

using namespace thorin;

namespace impala {

class CodeGen : public IRBuilder {
public:
    CodeGen(World& world)
        : IRBuilder(world)
    {}

    const Def* frame() const { assert(cur_fn); return cur_fn->frame(); }
    /// Enter \p x and perform \p get_value to collect return value.
    const Def* converge(const Expr* expr, JumpTarget& x) {
        emit_jump(expr, x);
        if (enter(x))
            return cur_bb->get_value(1, convert(expr->type()));
        return nullptr;
    }

    void emit_jump_boolean(bool val, JumpTarget& x, const thorin::Location& loc) {
        if (is_reachable()) {
            cur_bb->set_value(1, world().literal(val, loc));
            jump(x, loc);
        }
    }

    Lambda* create_continuation(const LocalDecl* decl) {
        auto result = lambda(convert(decl->type())->as<thorin::FnType>(), decl->loc(), decl->symbol().str());
        result->param(0)->name = "mem";
        decl->var_ = Var::create_val(*this, result);
        return result;
    }

    void set_continuation(Lambda* lambda) {
        cur_bb = lambda;
        set_mem(lambda->param(0));
    }

    void jump_to_continuation(Lambda* lambda, const thorin::Location& loc) {
        if (is_reachable())
            cur_bb->jump(lambda, lambda->type_args(), {get_mem()}, loc);
        set_continuation(lambda);
    }

    Var lemit(const Expr* expr) {
        assert(!expr->needs_cast());
        return expr->lemit(*this);
    }
    const Def* remit(const Expr* expr) {
        auto def = expr->remit(*this);
        if (expr->needs_cast())
            def = world().convert(convert(expr->type()), def, def->loc());
        return def;
    }
    void emit_jump(const Expr* expr, JumpTarget& x) { if (is_reachable()) expr->emit_jump(*this, x); }
    void emit_branch(const Expr* expr, JumpTarget& t, JumpTarget& f) { expr->emit_branch(*this, t, f); }
    void emit(const Stmt* stmt) { if (is_reachable()) stmt->emit(*this); }
    void emit(const Item* item) {
        assert(!item->done_);
        item->emit_item(*this);
#ifndef NDEBUG
        item->done_ = true;
#endif
    }
    Var emit(const ValueDecl* decl) {
        assert(decl->var_.kind() != thorin::Var::Empty);
        return decl->var_;
    }
    Var emit(const ValueDecl* decl, const Def* init) {
        if (!decl->var_)
            decl->var_ = decl->emit(*this, init);
        return decl->var_;
    }
    const thorin::Type* convert(const Type* type) {
        if (!type->thorin_type_) {
            for (auto type_param : type->type_params())
                type_param->thorin_type_ = world().type_param(type_param->symbol().str());

<<<<<<< HEAD
            auto thorin_type = type->convert(*this);
=======
            unifiable->thorin_type_ = unifiable->convert(*this);
>>>>>>> 529773fd

            Array<const thorin::TypeParam*> type_params(type->num_type_params());
            for (size_t i = 0, e = type_params.size(); i != e; ++i)
<<<<<<< HEAD
                type_params[i] = convert(type->type_param(i))->as<thorin::TypeParam>();
            type->thorin_type_ = thorin_type->close(type_params);
=======
                type_params[i] = convert(unifiable->type_var(i))->as<thorin::TypeParam>();
            thorin::close(unifiable->thorin_type_, type_params);
>>>>>>> 529773fd
        }
        return type->thorin_type_;
    }

    const Fn* cur_fn = nullptr;
};

/*
 * Type
 */

void Type::convert_args(CodeGen& cg, std::vector<const thorin::Type*>& nargs) const {
    for (auto arg : args())
        nargs.push_back(cg.convert(arg));
}

const thorin::Type* PrimType::convert(CodeGen& cg) const {
    switch (primtype_kind()) {
#define IMPALA_TYPE(itype, ttype) \
        case PrimType_##itype: return cg.world().type_##ttype();
#include "impala/tokenlist.h"
        default: THORIN_UNREACHABLE;
    }
}

const thorin::Type* FnType::convert(CodeGen& cg) const {
    std::vector<const thorin::Type*> nargs;
    nargs.push_back(cg.world().mem_type());
    convert_args(cg, nargs);
    return cg.world().fn_type(nargs, num_type_params());
}

const thorin::Type* TupleType::convert(CodeGen& cg) const {
    std::vector<const thorin::Type*> nargs;
    convert_args(cg, nargs);
    return cg.world().tuple_type(nargs);
}

const thorin::Type* StructAbsType::convert(CodeGen& cg) const {
    thorin_type_ = thorin_struct_abs_type_ = cg.world().struct_abs_type(num_args(), struct_decl()->symbol().str());
    size_t i = 0;
    for (auto arg : args())
        thorin_struct_abs_type_->set(i++, cg.convert(arg));
    thorin_type_ = nullptr; // will be set again by CodeGen's wrapper
    return thorin_struct_abs_type_;
}

const thorin::Type* StructAppType::convert(CodeGen& cg) const {
    std::vector<const thorin::Type*> nargs;
    convert_args(cg, nargs);
    return cg.world().struct_app_type(cg.convert(struct_abs_type())->as<thorin::StructAbsType>(), nargs);
}

const thorin::Type* PtrType::convert(CodeGen& cg) const { return cg.world().ptr_type(cg.convert(referenced_type()), 1, -1, thorin::AddrSpace(addr_space())); }
const thorin::Type* DefiniteArrayType::convert(CodeGen& cg) const { return cg.world().definite_array_type(cg.convert(elem_type()), dim()); }
const thorin::Type* IndefiniteArrayType::convert(CodeGen& cg) const { return cg.world().indefinite_array_type(cg.convert(elem_type())); }

const thorin::Type* SimdType::convert(CodeGen& cg) const {
    auto scalar = cg.convert(elem_type());
    return cg.world().type(scalar->as<thorin::PrimType>()->primtype_kind(), dim());
}

/*
 * Decls and Function
 */

Var LocalDecl::emit(CodeGen& cg, const Def* init) const {
    auto thorin_type = cg.convert(type());
    if (!init)
        init = cg.world().bottom(thorin_type, loc());
    if (!is_mut())
        return var_ = Var::create_val(cg, init);

    if (is_address_taken())
        var_ = Var::create_ptr(cg, cg.world().slot(thorin_type, cg.frame(), handle(), loc(), symbol().str()));
    else
        var_ = Var::create_mut(cg, handle(), thorin_type, symbol().str()); // TODO

    var_.store(init, loc());
    return var_;
}

Lambda* Fn::emit_head(CodeGen& cg, const Location& loc) const {
    return lambda_ = cg.lambda(cg.convert(fn_type())->as<thorin::FnType>(), loc, fn_symbol().remove_quotation());
}

void Fn::emit_body(CodeGen& cg, const Location& loc) const {
    // setup function nest
    lambda()->set_parent(cg.cur_bb);
    THORIN_PUSH(cg.cur_fn, this);
    THORIN_PUSH(cg.cur_bb, lambda());

    // setup memory + frame
    size_t i = 0;
    const Def* mem_param = lambda()->param(i++);
    mem_param->name = "mem";
    cg.set_mem(mem_param);
    frame_ = cg.create_frame(loc);

    // name params and setup store locations
    for (auto param : params()) {
        auto p = lambda()->param(i++);
        p->name = param->symbol().str();
        cg.emit(param, p);
    }
    assert(i == lambda()->num_params());
    if (lambda()->num_params() != 0 && lambda()->params().back()->type()->isa<thorin::FnType>())
        ret_param_ = lambda()->params().back();

    // descend into body
    auto def = cg.remit(body());
    if (def) {
        const Def* mem = cg.get_mem();

        if (auto tuple = def->type()->isa<thorin::TupleType>()) {
            std::vector<const Def*> args;
            args.push_back(mem);
            for (size_t i = 0, e = tuple->num_args(); i != e; ++i)
                args.push_back(cg.extract(def, i, loc));
            cg.cur_bb->jump(ret_param(), {}, args, loc.end());
        } else
            cg.cur_bb->jump(ret_param(), {}, {mem, def}, loc.end());
    }
}

/*
 * items
 */

void ValueItem::emit_item(CodeGen& cg) const {
    cg.emit(static_cast<const ValueDecl*>(this), nullptr);
}

void ModContents::emit(CodeGen& cg) const {
    for (auto item : items())
        cg.emit(item);
}

Var FnDecl::emit(CodeGen& cg, const Def*) const {
    // create thorin function
    var_ = Var::create_val(cg, emit_head(cg, loc()));
    if (is_extern())
        lambda_->make_external();

    // handle main function
    if (symbol() == "main") {
        lambda()->make_external();
    }

    if (body())
        emit_body(cg, loc());
    return var_;
}

void ExternBlock::emit_item(CodeGen& cg) const {
    for (auto fn : fns()) {
        cg.emit(static_cast<const ValueDecl*>(fn), nullptr); // TODO use init
        auto lambda = fn->lambda();
        if (abi() == "\"C\"")
            lambda->cc() = thorin::CC::C;
        else if (abi() == "\"device\"")
            lambda->cc() = thorin::CC::Device;
        else if (abi() == "\"thorin\"")
            lambda->set_intrinsic();
    }
}

void ModDecl::emit_item(CodeGen&) const {
}

void ImplItem::emit_item(CodeGen& cg) const {
    if (def_)
        return;

    Array<const Def*> args(num_methods());
    for (size_t i = 0, e = args.size(); i != e; ++i) {
        cg.emit(static_cast<const ValueDecl*>(method(i)), nullptr); // TODO use init
        args[i] = method(i)->lambda();
    }

    for (size_t i = 0, e = args.size(); i != e; ++i)
        method(i)->emit_body(cg, loc());

    def_ = cg.world().tuple(args, loc());
}

Var StaticItem::emit(CodeGen& cg, const Def* init) const {
    assert(!init);
    init = !this->init() ? cg.world().bottom(cg.convert(type()), loc()) : cg.remit(this->init());
    if (!is_mut())
        return Var::create_val(cg, init);
    return Var::create_ptr(cg, cg.world().global(init, loc(), true, symbol().str()));
}

void StructDecl::emit_item(CodeGen& cg) const {
    cg.convert(type());
}

void TraitDecl::emit_item(CodeGen&) const {}
void Typedef::emit_item(CodeGen&) const {}

/*
 * expressions
 */

Var Expr::lemit(CodeGen&) const { THORIN_UNREACHABLE; }
const Def* Expr::remit(CodeGen& cg) const { return lemit(cg).load(loc()); }
void Expr::emit_jump(CodeGen& cg, JumpTarget& x) const {
    if (auto def = cg.remit(this)) {
        assert(cg.is_reachable());
        cg.cur_bb->set_value(1, def);
        cg.jump(x, loc().end());
    } else
        assert(!cg.is_reachable());
}
void Expr::emit_branch(CodeGen& cg, JumpTarget& t, JumpTarget& f) const { cg.branch(cg.remit(this), t, f, loc().end()); }
const Def* EmptyExpr::remit(CodeGen& cg) const { return cg.world().tuple({}, loc()); }

const Def* LiteralExpr::remit(CodeGen& cg) const {
    thorin::PrimTypeKind tkind;

    switch (kind()) {
#define IMPALA_LIT(itype, ttype) \
        case LIT_##itype: tkind = thorin::PrimType_##ttype; break;
#include "impala/tokenlist.h"
        case LIT_bool: tkind = thorin::PrimType_bool; break;
        default: THORIN_UNREACHABLE;
    }

    return cg.world().literal(tkind, box(), loc());
}

const Def* CharExpr::remit(CodeGen& cg) const {
    return cg.world().literal_pu8(value(), loc());
}

const Def* StrExpr::remit(CodeGen& cg) const {
    Array<const Def*> args(values_.size());
    for (size_t i = 0, e = args.size(); i != e; ++i)
        args[i] = cg.world().literal_pu8(values_[i], loc());

    auto str = cg.world().definite_array(args, loc());;
    if (is_used_as_global())
        return cg.world().global(str, loc());

    return str;
}

const Def* CastExpr::remit(CodeGen& cg) const {
    auto def = cg.remit(lhs());
    auto thorin_type = cg.convert(ast_type()->type());
    return cg.world().convert(thorin_type, def, loc());
}

Var PathExpr::lemit(CodeGen& cg) const {
    return cg.emit(value_decl(), nullptr);
}

const Def* PrefixExpr::remit(CodeGen& cg) const {
    switch (kind()) {
        case INC:
        case DEC: {
            auto var = cg.lemit(rhs());
            const Def* def = var.load(loc());
            const Def* one = cg.world().one(def->type(), loc());
            const Def* ndef = cg.world().arithop(Token::to_arithop((TokenKind) kind()), def, one, loc());
            var.store(ndef, loc());
            return ndef;
        }
        case ADD: return cg.remit(rhs());
        case SUB: return cg.world().arithop_minus(cg.remit(rhs()), loc());
        case NOT: return cg.world().arithop_not(cg.remit(rhs()), loc());
        case TILDE: {
            auto def = cg.remit(rhs());
            auto ptr = cg.alloc(def->type(), rhs()->extra(), loc());
            cg.store(ptr, def, loc());
            return ptr;
        }
        case AND: {
            auto var = cg.lemit(rhs());
            assert(var.kind() == Var::PtrRef);
            return var.def();
        }
        case RUN: return cg.world().run(cg.remit(rhs()), loc());
        case HLT: return cg.world().hlt(cg.remit(rhs()), loc());
        default:  return cg.lemit(this).load(loc());
    }
}

Var PrefixExpr::lemit(CodeGen& cg) const {
    if (kind() == MUL)
        return Var::create_ptr(cg, cg.remit(rhs()));
    THORIN_UNREACHABLE; // TODO
}

void PrefixExpr::emit_branch(CodeGen& cg, JumpTarget& t, JumpTarget& f) const {
    if (kind() == NOT && cg.convert(type())->is_bool())
        cg.emit_branch(rhs(), f, t);
    else
        cg.branch(cg.remit(rhs()), t, f, loc().end());
}

void InfixExpr::emit_branch(CodeGen& cg, JumpTarget& t, JumpTarget& f) const {
    switch (kind()) {
        case ANDAND: {
            JumpTarget x(rhs()->loc().begin(), "and_extra");
            cg.emit_branch(lhs(), x, f);
            if (cg.enter(x))
                cg.emit_branch(rhs(), t, f);
            return;
        }
        case OROR: {
            JumpTarget x(rhs()->loc().begin(), "or_extra");
            cg.emit_branch(lhs(), t, x);
            if (cg.enter(x))
                cg.emit_branch(rhs(), t, f);
            return;
        }
        default:
            cg.branch(cg.remit(this), t, f, loc().end());
            return;
    }
}

const Def* InfixExpr::remit(CodeGen& cg) const {
    switch (kind()) {
        case ANDAND: {
            JumpTarget t(lhs()->loc().begin(), "and_true"), f(rhs()->loc().begin(), "and_false"), x(loc().end(), "and_exit");
            cg.emit_branch(lhs(), t, f);
            if (cg.enter(t)) cg.emit_jump(rhs(), x);
            if (cg.enter(f)) cg.emit_jump_boolean(false, x, lhs()->loc().end());
            return cg.converge(this, x);
        }
        case OROR: {
            JumpTarget t(lhs()->loc().begin(), "or_true"), f(rhs()->loc().begin(), "or_false"), x(loc().end(), "or_exit");
            cg.emit_branch(lhs(), t, f);
            if (cg.enter(t)) cg.emit_jump_boolean(true, x, rhs()->loc().end());
            if (cg.enter(f)) cg.emit_jump(rhs(), x);
            return cg.converge(this, x);
        }
        default:
            const TokenKind op = (TokenKind) kind();

            if (Token::is_assign(op)) {
                Var lvar = cg.lemit(lhs());
                const Def* rdef = cg.remit(rhs());

                if (op != Token::ASGN) {
                    TokenKind sop = Token::separate_assign(op);
                    rdef = cg.world().binop(Token::to_binop(sop), lvar.load(loc()), rdef, loc());
                }

                lvar.store(rdef, loc());
                return cg.world().tuple({}, loc());
            }

            const Def* ldef = cg.remit(lhs());
            const Def* rdef = cg.remit(rhs());
            return cg.world().binop(Token::to_binop(op), ldef, rdef, loc());
    }
}

const Def* PostfixExpr::remit(CodeGen& cg) const {
    Var var = cg.lemit(lhs());
    const Def* def = var.load(loc());
    const Def* one = cg.world().one(def->type(), loc());
    var.store(cg.world().arithop(Token::to_arithop((TokenKind) kind()), def, one, loc()), loc());
    return def;
}

const Def* DefiniteArrayExpr::remit(CodeGen& cg) const {
    Array<const Def*> thorin_args(num_args());
    for (size_t i = 0, e = num_args(); i != e; ++i)
        thorin_args[i] = cg.remit(arg(i));
    return cg.world().definite_array(cg.convert(type())->as<thorin::DefiniteArrayType>()->elem_type(), thorin_args, loc());
}

const Def* RepeatedDefiniteArrayExpr::remit(CodeGen& cg) const {
    Array<const Def*> args(count());
    std::fill_n(args.begin(), count(), cg.remit(value()));
    return cg.world().definite_array(args, loc());
}

const Def* TupleExpr::remit(CodeGen& cg) const {
    Array<const Def*> thorin_args(num_args());
    for (size_t i = 0, e = num_args(); i != e; ++i)
        thorin_args[i] = cg.remit(arg(i));
    return cg.world().tuple(thorin_args, loc());
}

const Def* IndefiniteArrayExpr::remit(CodeGen& cg) const {
    extra_ = cg.remit(dim());
    return cg.world().indefinite_array(cg.convert(type())->as<thorin::IndefiniteArrayType>()->elem_type(), extra_, loc());
}

const Def* SimdExpr::remit(CodeGen& cg) const {
    Array<const Def*> thorin_args(num_args());
    for (size_t i = 0, e = num_args(); i != e; ++i)
        thorin_args[i] = cg.remit(arg(i));
    return cg.world().vector(thorin_args, loc());
}

const Def* StructExpr::remit(CodeGen& cg) const {
    Array<const Def*> defs(num_elems());
    for (const auto& elem : elems())
        defs[elem.field_decl()->index()] = cg.remit(elem.expr());
    return cg.world().struct_agg(cg.convert(type())->as<thorin::StructAppType>(), defs, loc());
}

Var MapExpr::lemit(CodeGen& cg) const {
    if (lhs()->type()->isa<ArrayType>() || lhs()->type()->isa<TupleType>() || lhs()->type()->isa<SimdType>()) {
        auto agg = cg.lemit(lhs());
        return Var::create_agg(agg, cg.remit(arg(0)));
    }
    throw std::logic_error("cannot emit lvalue");
}

const Def* MapExpr::remit(CodeGen& cg) const {
    if (auto fn_poly = lhs()->type()->isa<FnType>()) {
        assert(fn_poly->num_type_params() == num_type_args());

        Array<const thorin::Type*> type_args(fn_poly->num_type_params());
        for (size_t i = 0, e = type_args.size(); i != e; ++i)
            type_args[i] = cg.convert(type_arg(i));

        const Def* dst = cg.remit(lhs());
        std::vector<const Def*> defs;
        defs.push_back(nullptr); // reserve for mem but set later - some other args may update the monad
        for (auto arg : args())
            defs.push_back(cg.remit(arg));
        defs.front() = cg.get_mem(); // now get the current memory monad

        auto ret_type = args().size() == fn_mono()->num_args() ? nullptr : cg.convert(fn_mono()->return_type());

        auto ret = cg.call(dst, type_args, defs, ret_type, loc());
        if (ret_type)
            cg.set_mem(cg.cur_bb->param(0));
        return ret;
    } else if (lhs()->type()->isa<ArrayType>() || lhs()->type()->isa<TupleType>() || lhs()->type()->isa<SimdType>()) {
        auto index = cg.remit(arg(0));
        return cg.extract(cg.remit(lhs()), index, loc());
    }
    THORIN_UNREACHABLE;
}

Var FieldExpr::lemit(CodeGen& cg) const {
    return Var::create_agg(cg.lemit(lhs()), cg.world().literal_qu32(index(), loc()));
}

const Def* FieldExpr::remit(CodeGen& cg) const {
    return cg.extract(cg.remit(lhs()), index(), loc());
}

const Def* BlockExprBase::remit(CodeGen& cg) const {
    for (auto stmt : stmts())
        cg.emit(stmt);
    return cg.remit(expr());
}

const Def* RunBlockExpr::remit(CodeGen& cg) const {
    if (cg.is_reachable()) {
        World& w = cg.world();
        auto fn_mem = w.fn_type({w.mem_type()});
        auto lrun  = w.lambda(w.fn_type({w.mem_type(), fn_mem}), loc(), "run_block");
        auto run = w.run(lrun, loc());
        auto old_bb = cg.cur_bb;
        cg.cur_bb->jump(run, {}, {cg.get_mem(), w.bottom(fn_mem, loc())}, loc());
        cg.cur_bb = lrun;
        cg.set_mem(cg.cur_bb->param(0));
        auto res = BlockExprBase::remit(cg);
        if (cg.is_reachable()) {
            assert(res);
            auto next = w.lambda(fn_mem, loc(), "run_next");
            cg.cur_bb->jump(lrun->param(1), {}, {cg.get_mem()}, loc());
            old_bb->update_arg(1, next);
            cg.cur_bb = next;
            cg.set_mem(cg.cur_bb->param(0));
            assert(res);
            return res;
        }
    }
    return nullptr;
}

#if 0
const Def* RunBlockExpr::remit(CodeGen& cg) const {
    if (cg.is_reachable()) {
        World& w = cg.world();
        auto fn_mem = w.fn_type({w.mem_type()});
        auto lrun  = w.lambda(fn_mem, "run_block");
        auto run = w.run(lrun);
        cg.cur_bb->jump(run, {cg.get_mem()});
        cg.cur_bb = lrun;
        cg.set_mem(cg.cur_bb->param(0));
        auto res = BlockExprBase::remit(cg);
        if (cg.is_reachable()) {
            assert(res);
            auto next = w.lambda(fn_mem, "run_next");
            cg.cur_bb->jump(next, {cg.get_mem()});
            cg.cur_bb = next;
            cg.set_mem(cg.cur_bb->param(0));
            assert(res);
            return res;
        }
    }
    return nullptr;
}
#endif

void IfExpr::emit_jump(CodeGen& cg, JumpTarget& x) const {
    JumpTarget t(then_expr()->loc().begin(), "if_then"), f(else_expr()->loc().begin(), "if_else");
    cg.emit_branch(cond(), t, f);
    if (cg.enter(t))
        cg.emit_jump(then_expr(), x);
    if (cg.enter(f))
        cg.emit_jump(else_expr(), x);
    cg.jump(x, loc().end());
}

const Def* IfExpr::remit(CodeGen& cg) const {
    JumpTarget x(loc().end(), "next");
    return cg.converge(this, x);
}

const Def* WhileExpr::remit(CodeGen& cg) const {
    JumpTarget x(loc().end(), "next");
    auto break_lambda = cg.create_continuation(break_decl());

    cg.emit_jump(this, x);
    cg.jump_to_continuation(break_lambda, loc().end());
    return cg.world().tuple({}, loc());
}

void WhileExpr::emit_jump(CodeGen& cg, JumpTarget& exit_bb) const {
    JumpTarget head_bb(cond()->loc().begin(), "while_head"), body_bb(body()->loc().begin(), "while_body");
    auto continue_lambda = cg.create_continuation(continue_decl());

    cg.jump(head_bb, cond()->loc().end());
    cg.enter_unsealed(head_bb);
    cg.emit_branch(cond(), body_bb, exit_bb);
    if (cg.enter(body_bb)) {
        cg.remit(body());
        cg.jump_to_continuation(continue_lambda, cond()->loc().end());
    }
    cg.jump(head_bb, cond()->loc().end());
    head_bb.seal();
    cg.enter(exit_bb);
}

const Def* ForExpr::remit(CodeGen& cg) const {
    std::vector<const Def*> defs;
    defs.push_back(nullptr); // reserve for mem but set later - some other args may update the monad

    auto break_lambda = cg.create_continuation(break_decl());

    // peel off run and halt
    auto forexpr = expr();
    auto prefix = forexpr->isa<PrefixExpr>();
    if (prefix && (prefix->kind() == PrefixExpr::RUN || prefix->kind() == PrefixExpr::HLT))
        forexpr = prefix->rhs();

    // emit call
    auto map_expr = forexpr->as<MapExpr>();
    for (auto arg : map_expr->args())
        defs.push_back(cg.remit(arg));
    defs.push_back(cg.remit(fn_expr()));
    defs.push_back(break_lambda);
    auto fun = cg.remit(map_expr->lhs());
    if (prefix && prefix->kind() == PrefixExpr::RUN) fun = cg.world().run(fun, loc());
    if (prefix && prefix->kind() == PrefixExpr::HLT) fun = cg.world().hlt(fun, loc());

    defs.front() = cg.get_mem(); // now get the current memory monad
    cg.call(fun, {}, defs, nullptr, map_expr->loc());

    cg.set_continuation(break_lambda);
    if (break_lambda->num_params() == 2)
        return break_lambda->param(1);
    else {
        Array<const Def*> defs(break_lambda->num_params()-1);
        for (size_t i = 0, e = defs.size(); i != e; ++i)
            defs[i] = break_lambda->param(i+1);
        return cg.world().tuple(defs, loc());
    }
}

const Def* FnExpr::remit(CodeGen& cg) const {
    auto lambda = emit_head(cg, loc());
    emit_body(cg, loc());
    return lambda;
}

/*
 * statements
 */

void ExprStmt::emit(CodeGen& cg) const {
    if (cg.is_reachable())
        cg.remit(expr());
}

void ItemStmt::emit(CodeGen& cg) const {
    cg.emit(item());
}

void LetStmt::emit(CodeGen& cg) const {
    if (cg.is_reachable()) {
        if (init()) {
            auto def = cg.remit(init());
            def->name = local()->symbol().str();
            cg.emit(local(), def);
        } else
            cg.emit(local(), nullptr);
    }
}

//------------------------------------------------------------------------------

void emit(World& world, const ModContents* mod) {
    CodeGen cg(world);
    mod->emit(cg);
    clear_value_numbering_table(world);
}

//------------------------------------------------------------------------------

}<|MERGE_RESOLUTION|>--- conflicted
+++ resolved
@@ -86,21 +86,12 @@
             for (auto type_param : type->type_params())
                 type_param->thorin_type_ = world().type_param(type_param->symbol().str());
 
-<<<<<<< HEAD
-            auto thorin_type = type->convert(*this);
-=======
-            unifiable->thorin_type_ = unifiable->convert(*this);
->>>>>>> 529773fd
+            type->thorin_type_ = type->convert(*this);
 
             Array<const thorin::TypeParam*> type_params(type->num_type_params());
             for (size_t i = 0, e = type_params.size(); i != e; ++i)
-<<<<<<< HEAD
                 type_params[i] = convert(type->type_param(i))->as<thorin::TypeParam>();
-            type->thorin_type_ = thorin_type->close(type_params);
-=======
-                type_params[i] = convert(unifiable->type_var(i))->as<thorin::TypeParam>();
-            thorin::close(unifiable->thorin_type_, type_params);
->>>>>>> 529773fd
+            thorin::close(type->thorin_type_, type_params);
         }
         return type->thorin_type_;
     }
