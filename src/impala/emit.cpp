#include "impala/ast.h"

#include "thorin/irbuilder.h"
#include "thorin/continuation.h"
#include "thorin/primop.h"
#include "thorin/type.h"
#include "thorin/util/array.h"
#include "thorin/util/push.h"
#include "thorin/world.h"

using namespace thorin;

namespace impala {

class CodeGen : public IRBuilder {
public:
    CodeGen(World& world)
        : IRBuilder(world)
    {}

    const Def* frame() const { assert(cur_fn); return cur_fn->frame(); }
    /// Enter \p x and perform \p get_value to collect return value.
    const Def* converge(const Expr* expr, JumpTarget& x) {
        emit_jump(expr, x);
        if (enter(x))
            return cur_bb->get_value(1, convert(expr->type()));
        return nullptr;
    }

    void emit_jump_boolean(bool val, JumpTarget& x, const thorin::Location& loc) {
        if (is_reachable()) {
            cur_bb->set_value(1, world().literal(val, loc));
            jump(x, loc);
        }
    }

    Continuation* create_continuation(const LocalDecl* decl) {
        auto result = continuation(convert(decl->type())->as<thorin::FnType>(), decl->loc(), decl->symbol().str());
        result->param(0)->name = "mem";
        decl->value_ = Value::create_val(*this, result);
        return result;
    }

    void set_continuation(Continuation* continuation) {
        cur_bb = continuation;
        set_mem(continuation->param(0));
    }

    void jump_to_continuation(Continuation* continuation, const thorin::Location& loc) {
        if (is_reachable())
            cur_bb->jump(continuation, {get_mem()}, loc);
        set_continuation(continuation);
    }

<<<<<<< HEAD
    Value lemit(const Expr* expr) { return expr->lemit(*this); }
    const Def* remit(const Expr* expr) { return expr->remit(*this); }
=======
    Value lemit(const Expr* expr) {
        assert(!expr->needs_cast());
        return expr->lemit(*this);
    }
    const Def* remit(const Expr* expr) {
        auto def = expr->remit(*this);
        if (expr->needs_cast())
            def = world().convert(convert(expr->type()), def, def->loc());
        return def;
    }
    const Def* remit(const Expr* expr, MapExpr::State state, Location eval_loc) {
        assert(!expr->needs_cast());
        return expr->as<MapExpr>()->remit(*this, state, eval_loc);
    }
>>>>>>> 79bebc13
    void emit_jump(const Expr* expr, JumpTarget& x) { if (is_reachable()) expr->emit_jump(*this, x); }
    void emit_branch(const Expr* expr, JumpTarget& t, JumpTarget& f) { expr->emit_branch(*this, t, f); }
    void emit(const Stmt* stmt) { if (is_reachable()) stmt->emit(*this); }
    void emit(const Item* item) {
        assert(!item->done_);
        item->emit_item(*this);
#ifndef NDEBUG
        item->done_ = true;
#endif
    }
    Value emit(const ValueDecl* decl) {
        assert(decl->value_.kind() != thorin::Value::Empty);
        return decl->value_;
    }
    Value emit(const ValueDecl* decl, const Def* init) {
        if (!decl->value_)
            decl->value_ = decl->emit(*this, init);
        return decl->value_;
    }
    const thorin::Type* convert(const Type* type) {
        if (thorin_type(type) == nullptr)
            thorin_type(type) = convert_rec(type);
        return thorin_type(type);
    }

    void convert_args(const Type*, std::vector<const thorin::Type*>& nargs);
    const thorin::Type* convert_rec(const Type*);

    const thorin::Type*& thorin_type(const Type* type) { return impala2thorin_[type]; }
    const thorin::StructType*& thorin_struct_type(const StructType* type) { return struct_type_impala2thorin_[type]; }

    const Fn* cur_fn = nullptr;
    TypeMap<const thorin::Type*> impala2thorin_;
    GIDMap<StructType, const thorin::StructType*> struct_type_impala2thorin_;
};

/*
 * Type
 */

void CodeGen::convert_args(const Type* type, std::vector<const thorin::Type*>& nargs) {
    for (auto arg : type->args())
        nargs.push_back(convert(arg));
}

const thorin::Type* CodeGen::convert_rec(const Type* type) {
    if (auto lambda = type->isa<Lambda>()) {
        return world().lambda(convert(lambda->body()), lambda->name());
    } else if (auto var = type->isa<Var>()) {
        return world().var(var->depth());
    } else if (auto prim_type = type->isa<PrimType>()) {
        switch (prim_type->primtype_kind()) {
#define IMPALA_TYPE(itype, ttype) \
            case PrimType_##itype: return world().type_##ttype();
#include "impala/tokenlist.h"
            default: THORIN_UNREACHABLE;
        }
    } else if (auto fn_type = type->isa<FnType>()) {
        std::vector<const thorin::Type*> nargs;
        nargs.push_back(world().mem_type());
        convert_args(fn_type, nargs);
        return world().fn_type(nargs);
    } else if (auto tuple_type = type->isa<TupleType>()) {
        std::vector<const thorin::Type*> nargs;
        convert_args(tuple_type, nargs);
        return world().tuple_type(nargs);
    } else if (auto struct_type = type->isa<StructType>()) {
        thorin_struct_type(struct_type) = world().struct_type(struct_type->struct_decl()->symbol().str(), struct_type->size());
        thorin_type(type) = thorin_struct_type(struct_type);
        size_t i = 0;
        for (auto arg : struct_type->args())
            thorin_struct_type(struct_type)->set(i++, convert(arg));
        thorin_type(type) = nullptr; // will be set again by CodeGen's wrapper
        return thorin_struct_type(struct_type);
    } else if (auto ptr_type = type->isa<PtrType>()) {
        return world().ptr_type(convert(ptr_type->referenced_type()), 1, -1, thorin::AddrSpace(ptr_type->addr_space()));
    } else if (auto definite_array_type = type->isa<DefiniteArrayType>()) {
        return world().definite_array_type(convert(definite_array_type->elem_type()), definite_array_type->dim());
    } else if (auto indefinite_array_type = type->isa<IndefiniteArrayType>()) {
        return world().indefinite_array_type(convert(indefinite_array_type->elem_type()));
    } else if (auto simd_type = type->isa<SimdType>()) {
        return world().type(convert(simd_type->elem_type())->as<thorin::PrimType>()->primtype_kind(), simd_type->dim());
    }
    THORIN_UNREACHABLE;
}

/*
 * Decls and Function
 */

Value LocalDecl::emit(CodeGen& cg, const Def* init) const {
    auto thorin_type = cg.convert(type());

    if (is_mut()) {
        if (is_address_taken())
            value_ = Value::create_ptr(cg, cg.world().slot(thorin_type, cg.frame(), handle(), loc(), symbol().str()));
        else
            value_ = Value::create_mut(cg, handle(), thorin_type, symbol().str());

        if (init)
            value_.store(init, loc());
    } else
        value_ = Value::create_val(cg, init);

    return value_;
}

Continuation* Fn::emit_head(CodeGen& cg, const Location& loc) const {
    return continuation_ = cg.continuation(cg.convert(fn_type())->as<thorin::FnType>(), loc, fn_symbol().remove_quotation());
}

void Fn::emit_body(CodeGen& cg, const Location& loc) const {
    // setup function nest
    continuation()->set_parent(cg.cur_bb);
    THORIN_PUSH(cg.cur_fn, this);
    THORIN_PUSH(cg.cur_bb, continuation());

    // setup memory + frame
    size_t i = 0;
    const Def* mem_param = continuation()->param(i++);
    mem_param->name = "mem";
    cg.set_mem(mem_param);
    frame_ = cg.create_frame(loc);

    // name params and setup store locations
    for (auto param : params()) {
        auto p = continuation()->param(i++);
        p->name = param->symbol().str();
        cg.emit(param, p);
    }
    assert(i == continuation()->num_params());
    if (continuation()->num_params() != 0 && continuation()->params().back()->type()->isa<thorin::FnType>())
        ret_param_ = continuation()->params().back();

    // descend into body
    auto def = cg.remit(body());
    if (def) {
        const Def* mem = cg.get_mem();

        if (auto tuple = def->type()->isa<thorin::TupleType>()) {
            std::vector<const Def*> args;
            args.push_back(mem);
            for (size_t i = 0, e = tuple->size(); i != e; ++i)
                args.push_back(cg.extract(def, i, loc));
            cg.cur_bb->jump(ret_param(), args, loc.end());
        } else
            cg.cur_bb->jump(ret_param(), {mem, def}, loc.end());
    }
}

/*
 * items
 */

void ValueItem::emit_item(CodeGen& cg) const {
    cg.emit(static_cast<const ValueDecl*>(this), nullptr);
}

void ModContents::emit(CodeGen& cg) const {
    for (auto item : items())
        cg.emit(item);
}

Value FnDecl::emit(CodeGen& cg, const Def*) const {
    // create thorin function
    value_ = Value::create_val(cg, emit_head(cg, loc()));
    if (is_extern())
        continuation_->make_external();

    // handle main function
    if (symbol() == "main") {
        continuation()->make_external();
    }

    if (body())
        emit_body(cg, loc());
    return value_;
}

void ExternBlock::emit_item(CodeGen& cg) const {
    for (auto fn : fns()) {
        cg.emit(static_cast<const ValueDecl*>(fn), nullptr); // TODO use init
        auto continuation = fn->continuation();
        if (abi() == "\"C\"")
            continuation->cc() = thorin::CC::C;
        else if (abi() == "\"device\"")
            continuation->cc() = thorin::CC::Device;
        else if (abi() == "\"thorin\"")
            continuation->set_intrinsic();
    }
}

void ModDecl::emit_item(CodeGen&) const {
}

void ImplItem::emit_item(CodeGen& cg) const {
    if (def_)
        return;

    Array<const Def*> args(num_methods());
    for (size_t i = 0, e = args.size(); i != e; ++i) {
        cg.emit(static_cast<const ValueDecl*>(method(i)), nullptr); // TODO use init
        args[i] = method(i)->continuation();
    }

    for (size_t i = 0, e = args.size(); i != e; ++i)
        method(i)->emit_body(cg, loc());

    def_ = cg.world().tuple(args, loc());
}

Value StaticItem::emit(CodeGen& cg, const Def* init) const {
    assert(!init);
    init = !this->init() ? cg.world().bottom(cg.convert(type()), loc()) : cg.remit(this->init());
    if (!is_mut())
        return Value::create_val(cg, init);
    return Value::create_ptr(cg, cg.world().global(init, loc(), true, symbol().str()));
}

void StructDecl::emit_item(CodeGen& cg) const {
    cg.convert(type());
}

void TraitDecl::emit_item(CodeGen&) const {}
void Typedef::emit_item(CodeGen&) const {}

/*
 * expressions
 */

Value Expr::lemit(CodeGen&) const { THORIN_UNREACHABLE; }
const Def* Expr::remit(CodeGen& cg) const { return lemit(cg).load(loc()); }
void Expr::emit_jump(CodeGen& cg, JumpTarget& x) const {
    if (auto def = cg.remit(this)) {
        assert(cg.is_reachable());
        cg.cur_bb->set_value(1, def);
        cg.jump(x, loc().end());
    } else
        assert(!cg.is_reachable());
}
void Expr::emit_branch(CodeGen& cg, JumpTarget& t, JumpTarget& f) const { cg.branch(cg.remit(this), t, f, loc().end()); }
const Def* EmptyExpr::remit(CodeGen& cg) const { return cg.world().tuple({}, loc()); }

const Def* LiteralExpr::remit(CodeGen& cg) const {
    thorin::PrimTypeKind tkind;

    switch (kind()) {
#define IMPALA_LIT(itype, ttype) \
        case LIT_##itype: tkind = thorin::PrimType_##ttype; break;
#include "impala/tokenlist.h"
        case LIT_bool: tkind = thorin::PrimType_bool; break;
        default: THORIN_UNREACHABLE;
    }

    return cg.world().literal(tkind, box(), loc());
}

const Def* CharExpr::remit(CodeGen& cg) const {
    return cg.world().literal_pu8(value(), loc());
}

const Def* StrExpr::remit(CodeGen& cg) const {
    Array<const Def*> args(values_.size());
    for (size_t i = 0, e = args.size(); i != e; ++i)
        args[i] = cg.world().literal_pu8(values_[i], loc());

    auto str = cg.world().definite_array(args, loc());;
    if (is_used_as_global())
        return cg.world().global(str, loc());

    return str;
}

const Def* CastExpr::remit(CodeGen& cg) const {
    auto def = cg.remit(lhs());
    auto thorin_type = cg.convert(ast_type()->type());
    return cg.world().convert(thorin_type, def, loc());
}

Value PathExpr::lemit(CodeGen& cg) const {
    return cg.emit(value_decl(), nullptr);
}

const Def* PrefixExpr::remit(CodeGen& cg) const {
    switch (kind()) {
        case INC:
        case DEC: {
            auto var = cg.lemit(rhs());
            const Def* def = var.load(loc());
            const Def* one = cg.world().one(def->type(), loc());
            const Def* ndef = cg.world().arithop(Token::to_arithop((TokenKind) kind()), def, one, loc());
            var.store(ndef, loc());
            return ndef;
        }
        case ADD: return cg.remit(rhs());
        case SUB: return cg.world().arithop_minus(cg.remit(rhs()), loc());
        case NOT: return cg.world().arithop_not(cg.remit(rhs()), loc());
        case TILDE: {
            auto def = cg.remit(rhs());
            auto ptr = cg.alloc(def->type(), rhs()->extra(), loc());
            cg.store(ptr, def, loc());
            return ptr;
        }
        case AND: {
            auto var = cg.lemit(rhs());
            assert(var.kind() == Value::PtrRef);
            return var.def();
        }
        case RUN: return cg.remit(rhs(), MapExpr::Run, loc());
        case HLT: return cg.remit(rhs(), MapExpr::Hlt, loc());
        default:  return cg.lemit(this).load(loc());
    }
}

Value PrefixExpr::lemit(CodeGen& cg) const {
    if (kind() == MUL)
        return Value::create_ptr(cg, cg.remit(rhs()));
    THORIN_UNREACHABLE; // TODO
}

void PrefixExpr::emit_branch(CodeGen& cg, JumpTarget& t, JumpTarget& f) const {
    if (kind() == NOT && is_type_bool(cg.convert(type())))
        cg.emit_branch(rhs(), f, t);
    else
        cg.branch(cg.remit(this), t, f, loc().end());
}

void InfixExpr::emit_branch(CodeGen& cg, JumpTarget& t, JumpTarget& f) const {
    switch (kind()) {
        case ANDAND: {
            JumpTarget x(rhs()->loc().begin(), "and_extra");
            cg.emit_branch(lhs(), x, f);
            if (cg.enter(x))
                cg.emit_branch(rhs(), t, f);
            return;
        }
        case OROR: {
            JumpTarget x(rhs()->loc().begin(), "or_extra");
            cg.emit_branch(lhs(), t, x);
            if (cg.enter(x))
                cg.emit_branch(rhs(), t, f);
            return;
        }
        default:
            cg.branch(cg.remit(this), t, f, loc().end());
            return;
    }
}

const Def* InfixExpr::remit(CodeGen& cg) const {
    switch (kind()) {
        case ANDAND: {
            JumpTarget t(lhs()->loc().begin(), "and_true"), f(rhs()->loc().begin(), "and_false"), x(loc().end(), "and_exit");
            cg.emit_branch(lhs(), t, f);
            if (cg.enter(t)) cg.emit_jump(rhs(), x);
            if (cg.enter(f)) cg.emit_jump_boolean(false, x, lhs()->loc().end());
            return cg.converge(this, x);
        }
        case OROR: {
            JumpTarget t(lhs()->loc().begin(), "or_true"), f(rhs()->loc().begin(), "or_false"), x(loc().end(), "or_exit");
            cg.emit_branch(lhs(), t, f);
            if (cg.enter(t)) cg.emit_jump_boolean(true, x, rhs()->loc().end());
            if (cg.enter(f)) cg.emit_jump(rhs(), x);
            return cg.converge(this, x);
        }
        default:
            const TokenKind op = (TokenKind) kind();

            if (Token::is_assign(op)) {
                Value lvar = cg.lemit(lhs());
                const Def* rdef = cg.remit(rhs());

                if (op != Token::ASGN) {
                    TokenKind sop = Token::separate_assign(op);
                    rdef = cg.world().binop(Token::to_binop(sop), lvar.load(loc()), rdef, loc());
                }

                lvar.store(rdef, loc());
                return cg.world().tuple({}, loc());
            }

            const Def* ldef = cg.remit(lhs());
            const Def* rdef = cg.remit(rhs());
            return cg.world().binop(Token::to_binop(op), ldef, rdef, loc());
    }
}

const Def* PostfixExpr::remit(CodeGen& cg) const {
    Value var = cg.lemit(lhs());
    const Def* def = var.load(loc());
    const Def* one = cg.world().one(def->type(), loc());
    var.store(cg.world().arithop(Token::to_arithop((TokenKind) kind()), def, one, loc()), loc());
    return def;
}

const Def* DefiniteArrayExpr::remit(CodeGen& cg) const {
    Array<const Def*> thorin_args(num_args());
    for (size_t i = 0, e = num_args(); i != e; ++i)
        thorin_args[i] = cg.remit(arg(i));
    return cg.world().definite_array(cg.convert(type())->as<thorin::DefiniteArrayType>()->elem_type(), thorin_args, loc());
}

const Def* RepeatedDefiniteArrayExpr::remit(CodeGen& cg) const {
    Array<const Def*> args(count());
    std::fill_n(args.begin(), count(), cg.remit(value()));
    return cg.world().definite_array(args, loc());
}

const Def* TupleExpr::remit(CodeGen& cg) const {
    Array<const Def*> thorin_args(num_args());
    for (size_t i = 0, e = num_args(); i != e; ++i)
        thorin_args[i] = cg.remit(arg(i));
    return cg.world().tuple(thorin_args, loc());
}

const Def* IndefiniteArrayExpr::remit(CodeGen& cg) const {
    extra_ = cg.remit(dim());
    return cg.world().indefinite_array(cg.convert(type())->as<thorin::IndefiniteArrayType>()->elem_type(), extra_, loc());
}

const Def* SimdExpr::remit(CodeGen& cg) const {
    Array<const Def*> thorin_args(num_args());
    for (size_t i = 0, e = num_args(); i != e; ++i)
        thorin_args[i] = cg.remit(arg(i));
    return cg.world().vector(thorin_args, loc());
}

const Def* StructExpr::remit(CodeGen& cg) const {
    Array<const Def*> defs(num_elems());
    for (const auto& elem : elems())
        defs[elem.field_decl()->index()] = cg.remit(elem.expr());
    return cg.world().struct_agg(cg.convert(type())->as<thorin::StructType>(), defs, loc());
}

Value TypeAppExpr::lemit(CodeGen&) const { THORIN_UNREACHABLE; }

const Def* TypeAppExpr::remit(CodeGen&) const {
    assert(false && "TODO");
    return nullptr;
}

Value MapExpr::lemit(CodeGen& cg) const {
<<<<<<< HEAD
    if (lhs()->type()->isa<ArrayType>() || lhs()->type()->isa<TupleType>() || lhs()->type()->isa<SimdType>()) {
        auto agg = cg.lemit(lhs());
        return Value::create_agg(agg, cg.remit(arg(0)));
    }
    THORIN_UNREACHABLE;
}

const Def* MapExpr::remit(CodeGen& cg) const {
    if (auto fn_type = lhs()->type()->isa<FnType>()) {
        auto dst = cg.remit(lhs());
=======
    assert(lhs()->type().isa<ArrayType>() || lhs()->type().isa<TupleType>() || lhs()->type().isa<SimdType>());
    auto agg = cg.lemit(lhs());
    return Value::create_agg(agg, cg.remit(arg(0)));
}

const Def* MapExpr::remit(CodeGen& cg) const { return remit(cg, None, Location()); }

const Def* MapExpr::remit(CodeGen& cg, State state, Location eval_loc) const {
    if (auto fn_poly = lhs()->type().isa<FnType>()) {
        assert(fn_poly->num_type_vars() == num_inferred_args());

        Array<const thorin::Type*> type_args(fn_poly->num_type_vars());
        for (size_t i = 0, e = type_args.size(); i != e; ++i)
            type_args[i] = cg.convert(inferred_arg(i));

        const Def* dst = cg.remit(lhs());
>>>>>>> 79bebc13
        std::vector<const Def*> defs;
        defs.push_back(nullptr); // reserve for mem but set later - some other args may update the monad
        for (const auto& arg : args())
            defs.push_back(cg.remit(arg));
        defs.front() = cg.get_mem(); // now get the current memory monad

<<<<<<< HEAD
        auto ret_type = args().size() == fn_type->size() ? nullptr : cg.convert(fn_type->return_type());

        auto ret = cg.call(dst, defs, ret_type, loc());
=======
        auto ret_type = args().size() == fn_mono()->num_args() ? nullptr : cg.convert(fn_mono()->return_type());
        auto old_bb = cg.cur_bb;
        auto ret = cg.call(dst, type_args, defs, ret_type, loc());
>>>>>>> 79bebc13
        if (ret_type)
            cg.set_mem(cg.cur_bb->param(0));

        if (state != None) {
            auto eval = state == Run ? &thorin::World::run : &thorin::World::hlt;
            auto cont = old_bb->args().back();
            old_bb->update_callee((cg.world().*eval)(old_bb->callee(), cont, eval_loc, ""));
        }

        return ret;
    } else if (lhs()->type()->isa<ArrayType>() || lhs()->type()->isa<TupleType>() || lhs()->type()->isa<SimdType>()) {
        auto index = cg.remit(arg(0));
        return cg.extract(cg.remit(lhs()), index, loc());
    }
    THORIN_UNREACHABLE;
}

Value FieldExpr::lemit(CodeGen& cg) const {
    return Value::create_agg(cg.lemit(lhs()), cg.world().literal_qu32(index(), loc()));
}

const Def* FieldExpr::remit(CodeGen& cg) const {
    return cg.extract(cg.remit(lhs()), index(), loc());
}

const Def* BlockExprBase::remit(CodeGen& cg) const {
    for (auto stmt : stmts())
        cg.emit(stmt);
    return cg.remit(expr());
}

const Def* RunBlockExpr::remit(CodeGen& cg) const {
    if (cg.is_reachable()) {
        World& w = cg.world();
        auto lrun = w.basicblock(loc(), "run_block");
        auto next = w.basicblock(loc(), "run_next");
        auto old_bb = cg.cur_bb;
<<<<<<< HEAD
        cg.cur_bb->jump(run, {cg.get_mem(), w.bottom(fn_mem, loc())}, loc());
        cg.cur_bb = lrun;
        cg.set_mem(cg.cur_bb->param(0));
        auto res = BlockExprBase::remit(cg);
        if (cg.is_reachable()) {
            assert(res);
            auto next = w.continuation(fn_mem, loc(), "run_next");
            cg.cur_bb->jump(lrun->param(1), {cg.get_mem()}, loc());
            old_bb->update_arg(1, next);
            cg.cur_bb = next;
            cg.set_mem(cg.cur_bb->param(0));
            assert(res);
=======
        cg.cur_bb->jump(lrun, {}, {}, loc());
        cg.enter(lrun);
        auto res = BlockExprBase::remit(cg);
        if (cg.is_reachable()) {
            assert(res);
            cg.cur_bb->jump(next, {}, {}, loc());
            cg.enter(next);
            old_bb->update_callee(w.run(lrun, next, loc()));
>>>>>>> 79bebc13
            return res;
        }

        old_bb->update_callee(w.run(lrun, w.bottom(w.fn_type(), loc()), loc()));
    }
    return nullptr;
}

void IfExpr::emit_jump(CodeGen& cg, JumpTarget& x) const {
    JumpTarget t(then_expr()->loc().begin(), "if_then"), f(else_expr()->loc().begin(), "if_else");
    cg.emit_branch(cond(), t, f);
    if (cg.enter(t))
        cg.emit_jump(then_expr(), x);
    if (cg.enter(f))
        cg.emit_jump(else_expr(), x);
    cg.jump(x, loc().end());
}

const Def* IfExpr::remit(CodeGen& cg) const {
    JumpTarget x(loc().end(), "next");
    return cg.converge(this, x);
}

const Def* WhileExpr::remit(CodeGen& cg) const {
    JumpTarget x(loc().end(), "next");
    auto break_continuation = cg.create_continuation(break_decl());

    cg.emit_jump(this, x);
    cg.jump_to_continuation(break_continuation, loc().end());
    return cg.world().tuple({}, loc());
}

void WhileExpr::emit_jump(CodeGen& cg, JumpTarget& exit_bb) const {
    JumpTarget head_bb(cond()->loc().begin(), "while_head"), body_bb(body()->loc().begin(), "while_body");
    auto continue_continuation = cg.create_continuation(continue_decl());

    cg.jump(head_bb, cond()->loc().end());
    cg.enter_unsealed(head_bb);
    cg.emit_branch(cond(), body_bb, exit_bb);
    if (cg.enter(body_bb)) {
        cg.remit(body());
        cg.jump_to_continuation(continue_continuation, cond()->loc().end());
    }
    cg.jump(head_bb, cond()->loc().end());
    head_bb.seal();
    cg.enter(exit_bb);
}

const Def* ForExpr::remit(CodeGen& cg) const {
    std::vector<const Def*> defs;
    defs.push_back(nullptr); // reserve for mem but set later - some other args may update the monad

    auto break_continuation = cg.create_continuation(break_decl());

    // peel off run and halt
    auto forexpr = expr();
    auto prefix = forexpr->isa<PrefixExpr>();
    if (prefix && (prefix->kind() == PrefixExpr::RUN || prefix->kind() == PrefixExpr::HLT))
        forexpr = prefix->rhs();

    // emit call
    auto map_expr = forexpr->as<MapExpr>();
    for (const auto& arg : map_expr->args())
        defs.push_back(cg.remit(arg));
    defs.push_back(cg.remit(fn_expr()));
    defs.push_back(break_continuation);
    auto fun = cg.remit(map_expr->lhs());
    if (prefix && prefix->kind() == PrefixExpr::RUN) fun = cg.world().run(fun, break_continuation, loc());
    if (prefix && prefix->kind() == PrefixExpr::HLT) fun = cg.world().hlt(fun, break_continuation, loc());

    defs.front() = cg.get_mem(); // now get the current memory monad
    cg.call(fun, defs, nullptr, map_expr->loc());

    cg.set_continuation(break_continuation);
    if (break_continuation->num_params() == 2)
        return break_continuation->param(1);
    else {
        Array<const Def*> defs(break_continuation->num_params()-1);
        for (size_t i = 0, e = defs.size(); i != e; ++i)
            defs[i] = break_continuation->param(i+1);
        return cg.world().tuple(defs, loc());
    }
}

const Def* FnExpr::remit(CodeGen& cg) const {
    auto continuation = emit_head(cg, loc());
    emit_body(cg, loc());
    return continuation;
}

/*
 * statements
 */

void ExprStmt::emit(CodeGen& cg) const {
    if (cg.is_reachable())
        cg.remit(expr());
}

void ItemStmt::emit(CodeGen& cg) const {
    cg.emit(item());
}

void LetStmt::emit(CodeGen& cg) const {
    if (cg.is_reachable()) {
        if (init()) {
            auto def = cg.remit(init());
            def->name = local()->symbol().str();
            cg.emit(local(), def);
        } else
            cg.emit(local(), nullptr);
    }
}

//------------------------------------------------------------------------------

void emit(World& world, const ModContents* mod) {
    CodeGen cg(world);
    mod->emit(cg);
    clear_value_numbering_table(world);
}

//------------------------------------------------------------------------------

}<|MERGE_RESOLUTION|>--- conflicted
+++ resolved
@@ -52,25 +52,11 @@
         set_continuation(continuation);
     }
 
-<<<<<<< HEAD
     Value lemit(const Expr* expr) { return expr->lemit(*this); }
     const Def* remit(const Expr* expr) { return expr->remit(*this); }
-=======
-    Value lemit(const Expr* expr) {
-        assert(!expr->needs_cast());
-        return expr->lemit(*this);
-    }
-    const Def* remit(const Expr* expr) {
-        auto def = expr->remit(*this);
-        if (expr->needs_cast())
-            def = world().convert(convert(expr->type()), def, def->loc());
-        return def;
-    }
     const Def* remit(const Expr* expr, MapExpr::State state, Location eval_loc) {
-        assert(!expr->needs_cast());
         return expr->as<MapExpr>()->remit(*this, state, eval_loc);
     }
->>>>>>> 79bebc13
     void emit_jump(const Expr* expr, JumpTarget& x) { if (is_reachable()) expr->emit_jump(*this, x); }
     void emit_branch(const Expr* expr, JumpTarget& t, JumpTarget& f) { expr->emit_branch(*this, t, f); }
     void emit(const Stmt* stmt) { if (is_reachable()) stmt->emit(*this); }
@@ -513,50 +499,26 @@
 }
 
 Value MapExpr::lemit(CodeGen& cg) const {
-<<<<<<< HEAD
-    if (lhs()->type()->isa<ArrayType>() || lhs()->type()->isa<TupleType>() || lhs()->type()->isa<SimdType>()) {
-        auto agg = cg.lemit(lhs());
-        return Value::create_agg(agg, cg.remit(arg(0)));
-    }
-    THORIN_UNREACHABLE;
-}
-
-const Def* MapExpr::remit(CodeGen& cg) const {
+    assert(lhs()->type()->isa<ArrayType>() || lhs()->type()->isa<TupleType>() || lhs()->type()->isa<SimdType>());
+    auto agg = cg.lemit(lhs());
+    return Value::create_agg(agg, cg.remit(arg(0)));
+}
+
+const Def* MapExpr::remit(CodeGen& cg) const { return remit(cg, None, Location()); }
+
+const Def* MapExpr::remit(CodeGen& cg, State state, Location eval_loc) const {
     if (auto fn_type = lhs()->type()->isa<FnType>()) {
         auto dst = cg.remit(lhs());
-=======
-    assert(lhs()->type().isa<ArrayType>() || lhs()->type().isa<TupleType>() || lhs()->type().isa<SimdType>());
-    auto agg = cg.lemit(lhs());
-    return Value::create_agg(agg, cg.remit(arg(0)));
-}
-
-const Def* MapExpr::remit(CodeGen& cg) const { return remit(cg, None, Location()); }
-
-const Def* MapExpr::remit(CodeGen& cg, State state, Location eval_loc) const {
-    if (auto fn_poly = lhs()->type().isa<FnType>()) {
-        assert(fn_poly->num_type_vars() == num_inferred_args());
-
-        Array<const thorin::Type*> type_args(fn_poly->num_type_vars());
-        for (size_t i = 0, e = type_args.size(); i != e; ++i)
-            type_args[i] = cg.convert(inferred_arg(i));
-
-        const Def* dst = cg.remit(lhs());
->>>>>>> 79bebc13
+
         std::vector<const Def*> defs;
         defs.push_back(nullptr); // reserve for mem but set later - some other args may update the monad
         for (const auto& arg : args())
             defs.push_back(cg.remit(arg));
         defs.front() = cg.get_mem(); // now get the current memory monad
 
-<<<<<<< HEAD
         auto ret_type = args().size() == fn_type->size() ? nullptr : cg.convert(fn_type->return_type());
-
+        auto old_bb = cg.cur_bb;
         auto ret = cg.call(dst, defs, ret_type, loc());
-=======
-        auto ret_type = args().size() == fn_mono()->num_args() ? nullptr : cg.convert(fn_mono()->return_type());
-        auto old_bb = cg.cur_bb;
-        auto ret = cg.call(dst, type_args, defs, ret_type, loc());
->>>>>>> 79bebc13
         if (ret_type)
             cg.set_mem(cg.cur_bb->param(0));
 
@@ -594,29 +556,25 @@
         auto lrun = w.basicblock(loc(), "run_block");
         auto next = w.basicblock(loc(), "run_next");
         auto old_bb = cg.cur_bb;
-<<<<<<< HEAD
-        cg.cur_bb->jump(run, {cg.get_mem(), w.bottom(fn_mem, loc())}, loc());
-        cg.cur_bb = lrun;
-        cg.set_mem(cg.cur_bb->param(0));
-        auto res = BlockExprBase::remit(cg);
-        if (cg.is_reachable()) {
-            assert(res);
-            auto next = w.continuation(fn_mem, loc(), "run_next");
-            cg.cur_bb->jump(lrun->param(1), {cg.get_mem()}, loc());
-            old_bb->update_arg(1, next);
-            cg.cur_bb = next;
-            cg.set_mem(cg.cur_bb->param(0));
-            assert(res);
-=======
-        cg.cur_bb->jump(lrun, {}, {}, loc());
+//<<<<<<< HEAD
+        //cg.cur_bb->jump(run, {cg.get_mem(), w.bottom(fn_mem, loc())}, loc());
+        //cg.cur_bb = lrun;
+        //cg.set_mem(cg.cur_bb->param(0));
+        cg.cur_bb->jump(lrun, {}, loc());
         cg.enter(lrun);
         auto res = BlockExprBase::remit(cg);
         if (cg.is_reachable()) {
             assert(res);
-            cg.cur_bb->jump(next, {}, {}, loc());
+//<<<<<<< HEAD
+            //auto next = w.continuation(fn_mem, loc(), "run_next");
+            //cg.cur_bb->jump(lrun->param(1), {cg.get_mem()}, loc());
+            //old_bb->update_arg(1, next);
+            //cg.cur_bb = next;
+            //cg.set_mem(cg.cur_bb->param(0));
+            //assert(res);
+            cg.cur_bb->jump(next, {}, loc());
             cg.enter(next);
             old_bb->update_callee(w.run(lrun, next, loc()));
->>>>>>> 79bebc13
             return res;
         }
 
