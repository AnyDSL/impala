--- conflicted
+++ resolved
@@ -145,15 +145,11 @@
             default: THORIN_UNREACHABLE;
         }
     } else if (auto fn_type = type->isa<FnType>()) {
-<<<<<<< HEAD
-        return world().fn_type(merge_tuple_type(world().mem_type(),  convert(fn_type->domain())));
-=======
         std::vector<const thorin::Type*> nops;
         nops.push_back(world.mem_type());
         for (size_t i = 0, e = fn_type->num_params(); i != e; ++i)
             nops.push_back(convert(fn_type->param(i)));
         return world.fn_type(nops);
->>>>>>> dc9b760b
     } else if (auto tuple_type = type->isa<TupleType>()) {
         std::vector<const thorin::Type*> nops;
         for (auto&& op : tuple_type->ops())
@@ -292,7 +288,7 @@
                 filter[i++] = global;
         }
 
-        continuation()->set_filter(cg.world().tuple(filter));
+        continuation()->set_filter(cg.world.tuple(filter));
     }
 
     cg.cur_mem = old_mem;
