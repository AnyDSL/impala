#include "impala/ast.h"

#include "thorin/irbuilder.h"
#include "thorin/lambda.h"
#include "thorin/primop.h"
#include "thorin/type.h"
#include "thorin/util/array.h"
#include "thorin/util/push.h"
#include "thorin/world.h"

using namespace thorin;

namespace impala {

class CodeGen : public IRBuilder {
public:
    CodeGen(World& world)
        : IRBuilder(world)
    {}

    Def frame() const { assert(cur_fn); return cur_fn->frame(); }
    /// Enter \p x and perform \p get_value to collect return value.
    Def converge(const Expr* expr, JumpTarget& x) {
        emit_jump(expr, x);
        if (enter(x))
            return cur_bb->get_value(1, convert(expr->type()));
        return Def();
    }

    void emit_jump(bool val, JumpTarget& x) {
        if (is_reachable()) {
            cur_bb->set_value(1, world().literal(val, Location()));
            jump(x);
        }
    }

    Lambda* create_continuation(const LocalDecl* decl) {
        auto result = world().lambda(convert(decl->type()).as<thorin::FnType>(), decl->loc(), decl->symbol().str());
        result->param(0)->name = "mem";
        decl->var_ = Var::create_val(*this, result);
        return result;
    }

    void set_continuation(Lambda* lambda) {
        cur_bb = lambda;
        set_mem(lambda->param(0));
    }

    void jump_to_continuation(Lambda* lambda) {
        if (is_reachable())
            cur_bb->jump(lambda, {get_mem()});
        set_continuation(lambda);
    }

    Var lemit(const Expr* expr) {
        assert(!expr->needs_cast());
        return expr->lemit(*this);
    }
    Def remit(const Expr* expr) {
        auto def = expr->remit(*this);
        if (expr->needs_cast())
            def = world().convert(convert(expr->type()), def, def->loc());
        return def;
    }
    void emit_jump(const Expr* expr, JumpTarget& x) { if (is_reachable()) expr->emit_jump(*this, x); }
    void emit_branch(const Expr* expr, JumpTarget& t, JumpTarget& f) { expr->emit_branch(*this, t, f); }
    void emit(const Stmt* stmt) { if (is_reachable()) stmt->emit(*this); }
    void emit(const Item* item) {
        assert(!item->done_);
        item->emit_item(*this);
#ifndef NDEBUG
        item->done_ = true;
#endif
    }
    Var emit(const ValueDecl* decl) {
        assert(decl->var_.kind() != thorin::Var::Empty);
        return decl->var_;
    }
    Var emit(const ValueDecl* decl, Def init) {
        if (!decl->var_)
            decl->var_ = decl->emit(*this, init);
        return decl->var_;
    }
    thorin::Type convert(const Unifiable* uni) {
        auto unifiable = uni->unify();
        if (!unifiable->thorin_type_) {
            for (auto type_var : unifiable->type_vars())    // convert type vars
                type_var->thorin_type_ = world().type_var();

            unifiable->thorin_type_ = unifiable->convert(*this);

            for (auto type_var : unifiable->type_vars())    // bind type vars
                unifiable->thorin_type_->bind(convert(type_var).as<thorin::TypeVar>());
        }
        return unifiable->thorin_type_;
    }
    template<class T> thorin::Type convert(Proxy<T> type) { return convert(type->unify()); }

    const Fn* cur_fn = nullptr;
};

/*
 * Type
 */

void Unifiable::convert_args(CodeGen& cg, std::vector<thorin::Type>& nargs) const {
    for (auto arg : args())
        nargs.push_back(cg.convert(arg));
}

thorin::Type PrimTypeNode::convert(CodeGen& cg) const {
    switch (primtype_kind()) {
#define IMPALA_TYPE(itype, ttype) \
        case PrimType_##itype: return cg.world().type_##ttype();
#include "impala/tokenlist.h"
        default: THORIN_UNREACHABLE;
    }
}

thorin::Type NoRetTypeNode::convert(CodeGen&) const { return thorin::Type(); }

thorin::Type FnTypeNode::convert(CodeGen& cg) const {
    std::vector<thorin::Type> nargs;
    nargs.push_back(cg.world().mem_type());

    for (auto type_var : type_vars()) {
        Array<thorin::Type> bounds(type_var->num_bounds());
        for (size_t j = 0, e = bounds.size(); j != e; ++j)
            bounds[j] = cg.convert(type_var->bound(j));

        nargs.push_back(cg.world().tuple_type(bounds));
    }

    convert_args(cg, nargs);
    return cg.world().fn_type(nargs);
}

thorin::Type TupleTypeNode::convert(CodeGen& cg) const {
    std::vector<thorin::Type> nargs;
    convert_args(cg, nargs);
    return cg.world().tuple_type(nargs);
}

thorin::Type StructAbsTypeNode::convert(CodeGen& cg) const {
    thorin_type_ = thorin_struct_abs_type_ = cg.world().struct_abs_type(num_args(), struct_decl()->symbol().str());
    size_t i = 0;
    for (auto arg : args())
        thorin_struct_abs_type_->set(i++, cg.convert(arg));
    thorin_type_.clear();               // will be set again by CodeGen's wrapper
    return thorin_struct_abs_type_;
}

thorin::Type StructAppTypeNode::convert(CodeGen& cg) const {
    std::vector<thorin::Type> nargs;
    convert_args(cg, nargs);
    return cg.world().struct_app_type(cg.convert(struct_abs_type()).as<thorin::StructAbsType>(), nargs);
}

thorin::Type TraitAbsNode::convert(CodeGen& cg) const {
    std::vector<thorin::Type> args;

    for (auto super_trait : super_traits())
        args.push_back(cg.convert(super_trait));

    for (auto method : trait_decl()->methods())
        args.push_back(cg.convert(method->type()));

    return cg.world().tuple_type(args);
}

thorin::Type TraitAppNode::convert(CodeGen& cg) const {
    Array<thorin::Type> nargs(num_args());
    for (size_t i = 0, e = nargs.size(); i != e; ++i)
        nargs[i] = cg.convert(arg(i));
    return cg.convert(trait())->instantiate(nargs);
}

thorin::Type ImplNode::convert(CodeGen&) const { THORIN_UNREACHABLE; }
thorin::Type PtrTypeNode::convert(CodeGen& cg) const { return cg.world().ptr_type(cg.convert(referenced_type()), 1, -1, thorin::AddressSpace(addr_space())); }
thorin::Type DefiniteArrayTypeNode::convert(CodeGen& cg) const { return cg.world().definite_array_type(cg.convert(elem_type()), dim()); }
thorin::Type IndefiniteArrayTypeNode::convert(CodeGen& cg) const { return cg.world().indefinite_array_type(cg.convert(elem_type())); }

thorin::Type SimdTypeNode::convert(CodeGen& cg) const {
    auto scalar = cg.convert(elem_type());
    return cg.world().type(scalar.as<thorin::PrimType>()->primtype_kind(), size());
}

/*
 * Decls and Function
 */

Var LocalDecl::emit(CodeGen& cg, Def init) const {
    auto thorin_type = cg.convert(type());
    if (!init)
        init = cg.world().bottom(thorin_type, loc());
    if (!is_mut())
        return var_ = Var::create_val(cg, init);

    if (is_address_taken())
        var_ = Var::create_ptr(cg, cg.world().slot(thorin_type, cg.frame(), handle(), loc(), symbol().str()));
    else
        var_ = Var::create_mut(cg, handle(), thorin_type, symbol().str()); // TODO

    var_.store(init, loc());
    return var_;
}

Lambda* Fn::emit_head(CodeGen& cg, const Location& loc) const {
    return lambda_ = cg.world().lambda(cg.convert(fn_type()).as<thorin::FnType>(), loc, fn_symbol().remove_quotation());
}

void Fn::emit_body(CodeGen& cg, const Location& loc) const {
    // setup function nest
    lambda()->set_parent(cg.cur_bb);
    THORIN_PUSH(cg.cur_fn, this);
    THORIN_PUSH(cg.cur_bb, lambda());

    // setup memory + frame
    size_t i = 0;
    Def mem_param = lambda()->param(i++);
    mem_param->name = "mem";
    cg.set_mem(mem_param);
    frame_ = cg.create_frame(loc);

    // name bounds and memoize type params
    for (auto type_param : type_params()) {
        auto param = lambda()->param(i++);
        param->name = type_param->symbol().str();
        type_param->type_var()->defs_.push(param);
    }

    // name params and setup store locations
    for (auto param : params()) {
        auto p = lambda()->param(i++);
        p->name = param->symbol().str();
        cg.emit(param, p);
    }
    assert(i == lambda()->num_params());
    if (lambda()->num_params() != 0 && lambda()->params().back()->type().isa<thorin::FnType>())
        ret_param_ = lambda()->params().back();

    // descend into body
    auto def = cg.remit(body());
    if (def) {
        Def mem = cg.get_mem();
        if (auto tuple = def->type().isa<thorin::TupleType>()) {
            std::vector<Def> args;
            args.push_back(mem);
            for (size_t i = 0, e = tuple->num_args(); i != e; ++i)
                args.push_back(cg.extract(def, i, loc));
            cg.cur_bb->jump(ret_param(), args);
        } else
            cg.cur_bb->jump(ret_param(), {mem, def});
    }

    // pop type_param stacks
    for (auto type_param : type_params())
        type_param->type_var()->defs_.pop();
}

/*
 * items
 */

void ValueItem::emit_item(CodeGen& cg) const {
    cg.emit(static_cast<const ValueDecl*>(this), Def());
}

void ModContents::emit(CodeGen& cg) const {
    for (auto item : items())
        cg.emit(item);
}

Var FnDecl::emit(CodeGen& cg, Def) const {
    // create thorin function
    var_ = Var::create_val(cg, emit_head(cg, loc()));
    if (is_extern())
        lambda_->make_external();

<<<<<<< HEAD
    // handle main function
    if (symbol() == Symbol("main")) {
=======
    if (symbol() == "main") {
        lambda()->name += "_impala";
>>>>>>> efbf51c9
        lambda()->make_external();
    }

    if (body())
        emit_body(cg, loc());
    return var_;
}

void ExternBlock::emit_item(CodeGen& cg) const {
    for (auto fn : fns()) {
        cg.emit(static_cast<const ValueDecl*>(fn), Def()); // TODO use init
        auto lambda = fn->lambda();
        if (abi() == "\"C\"")
            lambda->cc() = thorin::CC::C;
        else if (abi() == "\"device\"")
            lambda->cc() = thorin::CC::Device;
        else if (abi() == "\"thorin\"")
            lambda->set_intrinsic();
    }
}

void ModDecl::emit_item(CodeGen&) const {
}

void ImplItem::emit_item(CodeGen& cg) const {
    if (def_)
        return;

    Array<thorin::Def> args(num_methods());
    for (size_t i = 0, e = args.size(); i != e; ++i) {
        cg.emit(static_cast<const ValueDecl*>(method(i)), Def()); // TODO use init
        args[i] = method(i)->lambda();
    }

    for (size_t i = 0, e = args.size(); i != e; ++i)
        method(i)->emit_body(cg, loc());

    def_ = cg.world().tuple(args, loc());
}

Var StaticItem::emit(CodeGen& cg, Def init) const {
    assert(!init);
    init = !this->init() ? cg.world().bottom(cg.convert(type()), loc()) : cg.remit(this->init());
    if (!is_mut())
        return Var::create_val(cg, init);
    return Var::create_ptr(cg, cg.world().global(init, loc(), true, symbol().str()));
}

void StructDecl::emit_item(CodeGen& cg) const {
    cg.convert(type());
}

void TraitDecl::emit_item(CodeGen& cg) const {
    cg.convert(trait_abs());
}

void Typedef::emit_item(CodeGen&) const {
}

/*
 * expressions
 */

Var Expr::lemit(CodeGen&) const { THORIN_UNREACHABLE; }
Def Expr::remit(CodeGen& cg) const { return lemit(cg).load(loc()); }
void Expr::emit_jump(CodeGen& cg, JumpTarget& x) const {
    if (auto def = cg.remit(this)) {
        assert(cg.is_reachable());
        cg.cur_bb->set_value(1, def);
        cg.jump(x);
    } else
        assert(!cg.is_reachable());
}
void Expr::emit_branch(CodeGen& cg, JumpTarget& t, JumpTarget& f) const { cg.branch(cg.remit(this), t, f); }
Def EmptyExpr::remit(CodeGen& cg) const { return cg.world().tuple({}, loc()); }

Def SizeofExpr::remit(CodeGen&) const {
    THORIN_UNREACHABLE; // TODO
}

Def LiteralExpr::remit(CodeGen& cg) const {
    thorin::PrimTypeKind tkind;

    switch (kind()) {
#define IMPALA_LIT(itype, ttype) \
        case LIT_##itype: tkind = thorin::PrimType_##ttype; break;
#include "impala/tokenlist.h"
        case LIT_bool: tkind = thorin::PrimType_bool; break;
        default: THORIN_UNREACHABLE;
    }

    return cg.world().literal(tkind, box(), loc());
}

Def CharExpr::remit(CodeGen& cg) const {
    return cg.world().literal_pu8(value(), loc());
}

Def StrExpr::remit(CodeGen& cg) const {
    Array<Def> args(values_.size());
    for (size_t i = 0, e = args.size(); i != e; ++i)
        args[i] = cg.world().literal_pu8(values_[i], loc());

    auto str = cg.world().definite_array(args, loc());;
    if (is_used_as_global())
        return cg.world().global(str, loc());

    return str;
}

Def CastExpr::remit(CodeGen& cg) const {
    auto def = cg.remit(lhs());
    auto thorin_type = cg.convert(ast_type()->type());
    return cg.world().convert(thorin_type, def, loc());
}

Var PathExpr::lemit(CodeGen& cg) const {
    return cg.emit(value_decl(), Def());
}

Def PrefixExpr::remit(CodeGen& cg) const {
    switch (kind()) {
        case INC:
        case DEC: {
            auto var = cg.lemit(rhs());
            Def def = var.load(loc());
            Def one = cg.world().one(def->type(), loc());
            Def ndef = cg.world().arithop(Token::to_arithop((TokenKind) kind()), def, one, loc());
            var.store(ndef, loc());
            return ndef;
        }
        case ADD: return cg.remit(rhs());
        case SUB: return cg.world().arithop_minus(cg.remit(rhs()), loc());
        case NOT: return cg.world().arithop_not(cg.remit(rhs()), loc());
        case TILDE: {
            auto def = cg.remit(rhs());
            auto ptr = cg.alloc(def->type(), rhs()->extra(), loc());
            cg.store(ptr, def, loc());
            return ptr;
        }
        case AND: {
            auto var = cg.lemit(rhs());
            assert(var.kind() == Var::PtrRef);
            return var.def();
        }
        case RUN: return cg.world().run(cg.remit(rhs()), loc());
        case HLT: return cg.world().hlt(cg.remit(rhs()), loc());
        default:  return cg.lemit(this).load(loc());
    }
}

Var PrefixExpr::lemit(CodeGen& cg) const {
    if (kind() == MUL)
        return Var::create_ptr(cg, cg.remit(rhs()));
    THORIN_UNREACHABLE; // TODO
}

void PrefixExpr::emit_branch(CodeGen& cg, JumpTarget& t, JumpTarget& f) const {
    if (kind() == NOT && cg.convert(type())->is_bool())
        cg.emit_branch(rhs(), f, t);
    else
        cg.branch(cg.remit(rhs()), t, f);
}

void InfixExpr::emit_branch(CodeGen& cg, JumpTarget& t, JumpTarget& f) const {
    switch (kind()) {
        case ANDAND: {
            JumpTarget x("and_extra");
            cg.emit_branch(lhs(), x, f);
            if (cg.enter(x))
                cg.emit_branch(rhs(), t, f);
            return;
        }
        case OROR: {
            JumpTarget x("or_extra");
            cg.emit_branch(lhs(), t, x);
            if (cg.enter(x))
                cg.emit_branch(rhs(), t, f);
            return;
        }
        default:
            cg.branch(cg.remit(this), t, f);
            return;
    }
}

Def InfixExpr::remit(CodeGen& cg) const {
    switch (kind()) {
        case ANDAND: {
            JumpTarget t("and_true"), f("and_false"), x("and_exit");
            cg.emit_branch(lhs(), t, f);
            if (cg.enter(t)) cg.emit_jump(rhs(), x);
            if (cg.enter(f)) cg.emit_jump(false, x);
            return cg.converge(this, x);
        }
        case OROR: {
            JumpTarget t("or_true"), f("or_false"), x("or_exit");
            cg.emit_branch(lhs(), t, f);
            if (cg.enter(t)) cg.emit_jump(true, x);
            if (cg.enter(f)) cg.emit_jump(rhs(), x);
            return cg.converge(this, x);
        }
        default:
            const TokenKind op = (TokenKind) kind();

            if (Token::is_assign(op)) {
                Var lvar = cg.lemit(lhs());
                Def rdef = cg.remit(rhs());

                if (op != Token::ASGN) {
                    TokenKind sop = Token::separate_assign(op);
                    rdef = cg.world().binop(Token::to_binop(sop), lvar.load(loc()), rdef, loc());
                }

                lvar.store(rdef, loc());
                return cg.world().tuple({}, loc());
            }

            Def ldef = cg.remit(lhs());
            Def rdef = cg.remit(rhs());
            return cg.world().binop(Token::to_binop(op), ldef, rdef, loc());
    }
}

Def PostfixExpr::remit(CodeGen& cg) const {
    Var var = cg.lemit(lhs());
    Def def = var.load(loc());
    Def one = cg.world().one(def->type(), loc());
    var.store(cg.world().arithop(Token::to_arithop((TokenKind) kind()), def, one, loc()), loc());
    return def;
}

Def DefiniteArrayExpr::remit(CodeGen& cg) const {
    Array<Def> thorin_args(num_args());
    for (size_t i = 0, e = num_args(); i != e; ++i)
        thorin_args[i] = cg.remit(arg(i));
    return cg.world().definite_array(cg.convert(type()).as<thorin::DefiniteArrayType>()->elem_type(), thorin_args, loc());
}

Def RepeatedDefiniteArrayExpr::remit(CodeGen& cg) const {
    Array<Def> args(count());
    std::fill_n(args.begin(), count(), cg.remit(value()));
    return cg.world().definite_array(args, loc());
}

Def TupleExpr::remit(CodeGen& cg) const {
    Array<Def> thorin_args(num_args());
    for (size_t i = 0, e = num_args(); i != e; ++i)
        thorin_args[i] = cg.remit(arg(i));
    return cg.world().tuple(thorin_args, loc());
}

Def IndefiniteArrayExpr::remit(CodeGen& cg) const {
    extra_ = cg.remit(dim());
    return cg.world().indefinite_array(cg.convert(type()).as<thorin::IndefiniteArrayType>()->elem_type(), extra_, loc());
}

Def SimdExpr::remit(CodeGen& cg) const {
    Array<Def> thorin_args(num_args());
    for (size_t i = 0, e = num_args(); i != e; ++i)
        thorin_args[i] = cg.remit(arg(i));
    return cg.world().vector(thorin_args, loc());
}

Def StructExpr::remit(CodeGen& cg) const {
    Array<Def> defs(num_elems());
    for (const auto& elem : elems())
        defs[elem.field_decl()->index()] = cg.remit(elem.expr());
    return cg.world().struct_agg(cg.convert(type()).as<thorin::StructAppType>(), defs, loc());
}

Var MapExpr::lemit(CodeGen& cg) const {
    if (lhs()->type().isa<ArrayType>() || lhs()->type().isa<TupleType>() || lhs()->type().isa<SimdType>()) {
        auto agg = cg.lemit(lhs());
        return Var::create_agg(agg, cg.remit(arg(0)));
    }
    throw std::logic_error("cannot emit lvalue");
}

Def MapExpr::remit(CodeGen& cg) const {
    if (auto fn = lhs()->type().isa<FnType>()) {
        Def ldef = cg.remit(lhs());
        assert(fn->num_type_vars() == num_inferred_args());
        std::vector<Def> defs;
        defs.push_back(Def()); // reserve for mem but set later - some other args may update the monad
        for (size_t i = 0, e = fn->num_type_vars(); i != e; ++i) {
            if (auto type_var = inferred_arg(i).isa<TypeVar>())
                defs.push_back(type_var->defs_.top());
            else {
                auto known_type = inferred_arg(i).as<KnownType>();
                std::vector<Def> bounds;
                for (auto bound : fn->type_var(i)->bounds()) {
                    auto impl = known_type->find_impl(bound);
                    cg.emit(impl->impl_item());
                    bounds.push_back(impl->impl_item()->def());
                }
                defs.push_back(cg.world().tuple(bounds, loc()));
            }
        }

        for (auto arg : args())
            defs.push_back(cg.remit(arg));
        defs.front() = cg.get_mem(); // now get the current memory monad

        auto ret_type = args().size() == fn->num_args() ? thorin::Type() : cg.convert(fn->return_type());
        auto ret = cg.call(ldef, defs, ret_type);
        if (ret_type)
            cg.set_mem(cg.cur_bb->param(0));
        return ret;
    } else if (lhs()->type().isa<ArrayType>() || lhs()->type().isa<TupleType>() || lhs()->type().isa<SimdType>()) {
        auto index = cg.remit(arg(0));
        return cg.extract(cg.remit(lhs()), index, loc());
    }
    THORIN_UNREACHABLE;
}

Var FieldExpr::lemit(CodeGen& cg) const {
    return Var::create_agg(cg.lemit(lhs()), cg.world().literal_qu32(index(), loc()));
}

Def FieldExpr::remit(CodeGen& cg) const {
    return cg.extract(cg.remit(lhs()), index(), loc());
}

Def BlockExprBase::remit(CodeGen& cg) const {
    for (auto stmt : stmts())
        cg.emit(stmt);
    return cg.remit(expr());
}

Def RunBlockExpr::remit(CodeGen& cg) const {
    if (cg.is_reachable()) {
        World& w = cg.world();
        auto fn_mem = w.fn_type({w.mem_type()});
        auto lrun  = w.lambda(w.fn_type({w.mem_type(), fn_mem}), loc(), "run_block");
        auto run = w.run(lrun, loc());
        auto old_bb = cg.cur_bb;
        cg.cur_bb->jump(run, {cg.get_mem(), w.bottom(fn_mem, loc())});
        cg.cur_bb = lrun;
        cg.set_mem(cg.cur_bb->param(0));
        auto res = BlockExprBase::remit(cg);
        if (cg.is_reachable()) {
            assert(res);
            auto next = w.lambda(fn_mem, loc(), "run_next");
            cg.cur_bb->jump(lrun->param(1), {cg.get_mem()});
            old_bb->update_arg(1, next);
            cg.cur_bb = next;
            cg.set_mem(cg.cur_bb->param(0));
            assert(res);
            return res;
        }
    }
    return Def();
}

#if 0
Def RunBlockExpr::remit(CodeGen& cg) const {
    if (cg.is_reachable()) {
        World& w = cg.world();
        auto fn_mem = w.fn_type({w.mem_type()});
        auto lrun  = w.lambda(fn_mem, "run_block");
        auto run = w.run(lrun);
        cg.cur_bb->jump(run, {cg.get_mem()});
        cg.cur_bb = lrun;
        cg.set_mem(cg.cur_bb->param(0));
        auto res = BlockExprBase::remit(cg);
        if (cg.is_reachable()) {
            assert(res);
            auto next = w.lambda(fn_mem, "run_next");
            cg.cur_bb->jump(next, {cg.get_mem()});
            cg.cur_bb = next;
            cg.set_mem(cg.cur_bb->param(0));
            assert(res);
            return res;
        }
    }
    return Def();
}
#endif

void IfExpr::emit_jump(CodeGen& cg, JumpTarget& x) const {
    JumpTarget t("if_then"), f("if_else");
    cg.emit_branch(cond(), t, f);
    if (cg.enter(t))
        cg.emit_jump(then_expr(), x);
    if (cg.enter(f))
        cg.emit_jump(else_expr(), x);
    cg.jump(x);
}

Def IfExpr::remit(CodeGen& cg) const {
    JumpTarget x("next");
    return cg.converge(this, x);
}

Def WhileExpr::remit(CodeGen& cg) const {
    JumpTarget x("next");
    auto break_lambda = cg.create_continuation(break_decl());

    cg.emit_jump(this, x);
    cg.jump_to_continuation(break_lambda);
    return cg.world().tuple({}, loc());
}

void WhileExpr::emit_jump(CodeGen& cg, JumpTarget& exit_bb) const {
    JumpTarget head_bb("while_head"), body_bb("while_body");
    auto continue_lambda = cg.create_continuation(continue_decl());

    cg.jump(head_bb);
    cg.enter_unsealed(head_bb, loc());
    cg.emit_branch(cond(), body_bb, exit_bb);
    if (cg.enter(body_bb)) {
        cg.remit(body());
        cg.jump_to_continuation(continue_lambda);
    }
    cg.jump(head_bb);
    head_bb.seal();
    cg.enter(exit_bb);
}

Def ForExpr::remit(CodeGen& cg) const {
    std::vector<Def> defs;
    defs.push_back(Def()); // reserve for mem but set later - some other args may update the monad

    auto break_lambda = cg.create_continuation(break_decl());

    // peel off run and halt
    auto forexpr = expr();
    auto prefix = forexpr->isa<PrefixExpr>();
    if (prefix && (prefix->kind() == PrefixExpr::RUN || prefix->kind() == PrefixExpr::HLT))
        forexpr = prefix->rhs();

    // emit call
    auto map_expr = forexpr->as<MapExpr>();
    for (auto arg : map_expr->args())
        defs.push_back(cg.remit(arg));
    defs.push_back(cg.remit(fn_expr()));
    defs.push_back(break_lambda);
    auto fun = cg.remit(map_expr->lhs());
    if (prefix && prefix->kind() == PrefixExpr::RUN) fun = cg.world().run(fun, loc());
    if (prefix && prefix->kind() == PrefixExpr::HLT) fun = cg.world().hlt(fun, loc());

    defs.front() = cg.get_mem(); // now get the current memory monad
    cg.call(fun, defs, thorin::Type());

    cg.set_continuation(break_lambda);
    if (break_lambda->num_params() == 2)
        return break_lambda->param(1);
    else {
        Array<Def> defs(break_lambda->num_params()-1);
        for (size_t i = 0, e = defs.size(); i != e; ++i)
            defs[i] = break_lambda->param(i+1);
        return cg.world().tuple(defs, loc());
    }
}

Def FnExpr::remit(CodeGen& cg) const {
    auto lambda = emit_head(cg, loc());
    emit_body(cg, loc());
    return lambda;
}

/*
 * statements
 */

void ExprStmt::emit(CodeGen& cg) const {
    if (cg.is_reachable())
        cg.remit(expr());
}

void ItemStmt::emit(CodeGen& cg) const {
    cg.emit(item());
}

void LetStmt::emit(CodeGen& cg) const {
    if (cg.is_reachable()) {
        if (init()) {
            auto def = cg.remit(init());
            def->name = local()->symbol().str();
            cg.emit(local(), def);
        } else
            cg.emit(local(), Def());
    }
}

//------------------------------------------------------------------------------

void emit(World& world, const ModContents* mod) {
    CodeGen cg(world);
    mod->emit(cg);
}

//------------------------------------------------------------------------------

}<|MERGE_RESOLUTION|>--- conflicted
+++ resolved
@@ -277,13 +277,8 @@
     if (is_extern())
         lambda_->make_external();
 
-<<<<<<< HEAD
     // handle main function
-    if (symbol() == Symbol("main")) {
-=======
     if (symbol() == "main") {
-        lambda()->name += "_impala";
->>>>>>> efbf51c9
         lambda()->make_external();
     }
 
