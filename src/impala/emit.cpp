--- conflicted
+++ resolved
@@ -356,11 +356,7 @@
 void Expr::emit_branch(CodeGen& cg, JumpTarget& t, JumpTarget& f) const { cg.branch(cg.remit(this), t, f); }
 Def EmptyExpr::remit(CodeGen& cg) const { return cg.world().tuple({}, loc()); }
 
-<<<<<<< HEAD
 Def SizeofExpr::remit(CodeGen&) const {
-=======
-thorin::Def SizeofExpr::remit(CodeGen&) const {
->>>>>>> 26a62b8a
     THORIN_UNREACHABLE; // TODO
 }
 
