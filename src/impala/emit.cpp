--- conflicted
+++ resolved
@@ -537,15 +537,9 @@
     return Var::create_agg(agg, cg.remit(arg(0)));
 }
 
-<<<<<<< HEAD
 Def MapExpr::remit(CodeGen& cg) const { return remit(cg, None, Location()); }
 
 Def MapExpr::remit(CodeGen& cg, State state, Location eval_loc) const {
-    if (auto fn = lhs()->type().isa<FnType>()) {
-        Def ldef = cg.remit(lhs());
-        assert(fn->num_type_vars() == num_inferred_args());
-=======
-Def MapExpr::remit(CodeGen& cg) const {
     if (auto fn_poly = lhs()->type().isa<FnType>()) {
         assert(fn_poly->num_type_vars() == num_inferred_args());
 
@@ -554,23 +548,15 @@
             type_args[i] = cg.convert(inferred_arg(i));
 
         Def dst = cg.remit(lhs());
->>>>>>> d33ecb22
         std::vector<Def> defs;
         defs.push_back(Def()); // reserve for mem but set later - some other args may update the monad
         for (auto arg : args())
             defs.push_back(cg.remit(arg));
         defs.front() = cg.get_mem(); // now get the current memory monad
 
-<<<<<<< HEAD
-        auto ret_type = args().size() == fn->num_args() ? thorin::Type() : cg.convert(fn->return_type());
-
+        auto ret_type = args().size() == fn_mono()->num_args() ? thorin::Type() : cg.convert(fn_mono()->return_type());
         auto old_bb = cg.cur_bb;
-        auto ret = cg.call(ldef, defs, ret_type);
-=======
-        auto ret_type = args().size() == fn_mono()->num_args() ? thorin::Type() : cg.convert(fn_mono()->return_type());
-
         auto ret = cg.call(dst, type_args, defs, ret_type);
->>>>>>> d33ecb22
         if (ret_type)
             cg.set_mem(cg.cur_bb->param(0));
 
@@ -605,68 +591,24 @@
 Def RunBlockExpr::remit(CodeGen& cg) const {
     if (cg.is_reachable()) {
         World& w = cg.world();
-<<<<<<< HEAD
         auto lrun = w.basicblock(loc(), "run_block");
         auto next = w.basicblock(loc(), "run_next");
         auto old_bb = cg.cur_bb;
-        cg.cur_bb->jump(lrun);
+        cg.cur_bb->jump(lrun, {}, {});
         cg.enter(lrun);
         auto res = BlockExprBase::remit(cg);
         if (cg.is_reachable()) {
             assert(res);
-            cg.cur_bb->jump(next);
+            cg.cur_bb->jump(next, {}, {});
             cg.enter(next);
             old_bb->update_to(w.run(lrun, next, loc()));
-=======
-        auto fn_mem = w.fn_type({w.mem_type()});
-        auto lrun  = w.lambda(w.fn_type({w.mem_type(), fn_mem}), loc(), "run_block");
-        auto run = w.run(lrun, loc());
-        auto old_bb = cg.cur_bb;
-        cg.cur_bb->jump(run, {}, {cg.get_mem(), w.bottom(fn_mem, loc())});
-        cg.cur_bb = lrun;
-        cg.set_mem(cg.cur_bb->param(0));
-        auto res = BlockExprBase::remit(cg);
-        if (cg.is_reachable()) {
-            assert(res);
-            auto next = w.lambda(fn_mem, loc(), "run_next");
-            cg.cur_bb->jump(lrun->param(1), {}, {cg.get_mem()});
-            old_bb->update_arg(1, next);
-            cg.cur_bb = next;
-            cg.set_mem(cg.cur_bb->param(0));
-            assert(res);
             return res;
         }
+
+        old_bb->update_to(w.run(lrun, w.bottom(w.fn_type(), loc()), loc()));
     }
     return Def();
 }
-
-#if 0
-Def RunBlockExpr::remit(CodeGen& cg) const {
-    if (cg.is_reachable()) {
-        World& w = cg.world();
-        auto fn_mem = w.fn_type({w.mem_type()});
-        auto lrun  = w.lambda(fn_mem, "run_block");
-        auto run = w.run(lrun);
-        cg.cur_bb->jump(run, {cg.get_mem()});
-        cg.cur_bb = lrun;
-        cg.set_mem(cg.cur_bb->param(0));
-        auto res = BlockExprBase::remit(cg);
-        if (cg.is_reachable()) {
-            assert(res);
-            auto next = w.lambda(fn_mem, "run_next");
-            cg.cur_bb->jump(next, {cg.get_mem()});
-            cg.cur_bb = next;
-            cg.set_mem(cg.cur_bb->param(0));
-            assert(res);
->>>>>>> d33ecb22
-            return res;
-        }
-
-        old_bb->update_to(w.run(lrun, w.bottom(w.fn_type(), loc()), loc()));
-    }
-    return Def();
-}
-#endif
 
 void IfExpr::emit_jump(CodeGen& cg, JumpTarget& x) const {
     JumpTarget t("if_then"), f("if_else");
