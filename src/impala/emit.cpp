#include "impala/ast.h"

#include "thorin/irbuilder.h"
#include "thorin/continuation.h"
#include "thorin/primop.h"
#include "thorin/type.h"
#include "thorin/util/array.h"
#include "thorin/util/push.h"
#include "thorin/world.h"

using namespace thorin;

namespace impala {

class CodeGen : public IRBuilder {
public:
    CodeGen(World& world)
        : IRBuilder(world)
    {}

    const Def* frame() const { assert(cur_fn); return cur_fn->frame(); }
    /// Enter \p x and perform \p get_value to collect return value.
    const Def* converge(const Expr* expr, JumpTarget& x) {
        emit_jump(expr, x);
        if (enter(x))
            return cur_bb->get_value(1, convert(expr->type()));
        return nullptr;
    }

    void emit_jump_boolean(bool val, JumpTarget& x, const thorin::Location& loc) {
        if (is_reachable()) {
            cur_bb->set_value(1, world().literal(val, loc));
            jump(x, loc);
        }
    }

    Continuation* create_continuation(const LocalDecl* decl) {
        auto result = continuation(convert(decl->type())->as<thorin::FnType>(), decl->loc(), decl->symbol().str());
        result->param(0)->name = "mem";
        decl->value_ = Value::create_val(*this, result);
        return result;
    }

    void set_continuation(Continuation* continuation) {
        cur_bb = continuation;
        set_mem(continuation->param(0));
    }

    void jump_to_continuation(Continuation* continuation, const thorin::Location& loc) {
        if (is_reachable())
            cur_bb->jump(continuation, continuation->type_args(), {get_mem()}, loc);
        set_continuation(continuation);
    }

    Value lemit(const Expr* expr) {
        assert(!expr->needs_cast());
        return expr->lemit(*this);
    }
    const Def* remit(const Expr* expr) {
        auto def = expr->remit(*this);
        if (expr->needs_cast())
            def = world().convert(convert(expr->type()), def, def->loc());
        return def;
    }
    Def remit(const Expr* expr, MapExpr::State state, Location eval_loc) {
        assert(!expr->needs_cast());
        return expr->as<MapExpr>()->remit(*this, state, eval_loc);
    }
    void emit_jump(const Expr* expr, JumpTarget& x) { if (is_reachable()) expr->emit_jump(*this, x); }
    void emit_branch(const Expr* expr, JumpTarget& t, JumpTarget& f) { expr->emit_branch(*this, t, f); }
    void emit(const Stmt* stmt) { if (is_reachable()) stmt->emit(*this); }
    void emit(const Item* item) {
        assert(!item->done_);
        item->emit_item(*this);
#ifndef NDEBUG
        item->done_ = true;
#endif
    }
    Value emit(const ValueDecl* decl) {
        assert(decl->value_.kind() != thorin::Value::Empty);
        return decl->value_;
    }
    Value emit(const ValueDecl* decl, const Def* init) {
        if (!decl->value_)
            decl->value_ = decl->emit(*this, init);
        return decl->value_;
    }
    const thorin::Type* convert(const Unifiable* uni) {
        auto unifiable = uni->unify();
        if (!unifiable->thorin_type_) {
            for (auto type_var : unifiable->type_vars())    // convert type vars
                type_var->thorin_type_ = world().type_param(type_var->name().str());

            unifiable->thorin_type_ = unifiable->convert(*this);

            Array<const thorin::TypeParam*> type_params(unifiable->num_type_vars());
            for (size_t i = 0, e = type_params.size(); i != e; ++i)
                type_params[i] = convert(unifiable->type_var(i))->as<thorin::TypeParam>();
            thorin::close(unifiable->thorin_type_, type_params);
        }
        return unifiable->thorin_type_;
    }
    template<class T> const thorin::Type* convert(Proxy<T> type) { return convert(type->unify()); }

    const Fn* cur_fn = nullptr;
};

/*
 * Type
 */

void Unifiable::convert_args(CodeGen& cg, std::vector<const thorin::Type*>& nargs) const {
    for (auto arg : args())
        nargs.push_back(cg.convert(arg));
}

const thorin::Type* PrimTypeNode::convert(CodeGen& cg) const {
    switch (primtype_kind()) {
#define IMPALA_TYPE(itype, ttype) \
        case PrimType_##itype: return cg.world().type_##ttype();
#include "impala/tokenlist.h"
        default: THORIN_UNREACHABLE;
    }
}

const thorin::Type* NoRetTypeNode::convert(CodeGen&) const { return nullptr; }

const thorin::Type* FnTypeNode::convert(CodeGen& cg) const {
    std::vector<const thorin::Type*> nargs;
    nargs.push_back(cg.world().mem_type());
    convert_args(cg, nargs);
    return cg.world().fn_type(nargs, num_type_vars());
}

const thorin::Type* TupleTypeNode::convert(CodeGen& cg) const {
    std::vector<const thorin::Type*> nargs;
    convert_args(cg, nargs);
    return cg.world().tuple_type(nargs);
}

const thorin::Type* StructAbsTypeNode::convert(CodeGen& cg) const {
    thorin_type_ = thorin_struct_abs_type_ = cg.world().struct_abs_type(num_args(), num_type_vars(), struct_decl()->symbol().str());
    size_t i = 0;
    for (auto arg : args())
        thorin_struct_abs_type_->set(i++, cg.convert(arg));
    thorin_type_ = nullptr; // will be set again by CodeGen's wrapper
    return thorin_struct_abs_type_;
}

const thorin::Type* StructAppTypeNode::convert(CodeGen& cg) const {
    std::vector<const thorin::Type*> nargs;
    convert_args(cg, nargs);
    return cg.world().struct_app_type(cg.convert(struct_abs_type())->as<thorin::StructAbsType>(), nargs);
}

const thorin::Type* TraitAbsNode::convert(CodeGen& cg) const {
    std::vector<const thorin::Type*> args;

    for (auto super_trait : super_traits())
        args.push_back(cg.convert(super_trait));

    for (auto method : trait_decl()->methods())
        args.push_back(cg.convert(method->type()));

    return cg.world().tuple_type(args);
}

const thorin::Type* TraitAppNode::convert(CodeGen& cg) const {
    Array<const thorin::Type*> nargs(num_args());
    for (size_t i = 0, e = nargs.size(); i != e; ++i)
        nargs[i] = cg.convert(arg(i));
    return cg.convert(trait())->instantiate(nargs);
}

const thorin::Type* ImplNode::convert(CodeGen&) const { THORIN_UNREACHABLE; }
const thorin::Type* PtrTypeNode::convert(CodeGen& cg) const { return cg.world().ptr_type(cg.convert(referenced_type()), 1, -1, thorin::AddrSpace(addr_space())); }
const thorin::Type* DefiniteArrayTypeNode::convert(CodeGen& cg) const { return cg.world().definite_array_type(cg.convert(elem_type()), dim()); }
const thorin::Type* IndefiniteArrayTypeNode::convert(CodeGen& cg) const { return cg.world().indefinite_array_type(cg.convert(elem_type())); }

const thorin::Type* SimdTypeNode::convert(CodeGen& cg) const {
    auto scalar = cg.convert(elem_type());
    return cg.world().type(scalar->as<thorin::PrimType>()->primtype_kind(), size());
}

/*
 * Decls and Function
 */

Value LocalDecl::emit(CodeGen& cg, const Def* init) const {
    auto thorin_type = cg.convert(type());
    if (!init)
        init = cg.world().bottom(thorin_type, loc());
    if (!is_mut())
        return value_ = Value::create_val(cg, init);

    if (is_address_taken())
        value_ = Value::create_ptr(cg, cg.world().slot(thorin_type, cg.frame(), handle(), loc(), symbol().str()));
    else
        value_ = Value::create_mut(cg, handle(), thorin_type, symbol().str()); // TODO

    value_.store(init, loc());
    return value_;
}

Continuation* Fn::emit_head(CodeGen& cg, const Location& loc) const {
    return continuation_ = cg.continuation(cg.convert(fn_type())->as<thorin::FnType>(), loc, fn_symbol().remove_quotation());
}

void Fn::emit_body(CodeGen& cg, const Location& loc) const {
    // setup function nest
    continuation()->set_parent(cg.cur_bb);
    THORIN_PUSH(cg.cur_fn, this);
    THORIN_PUSH(cg.cur_bb, continuation());

    // setup memory + frame
    size_t i = 0;
    const Def* mem_param = continuation()->param(i++);
    mem_param->name = "mem";
    cg.set_mem(mem_param);
    frame_ = cg.create_frame(loc);

    // name params and setup store locations
    for (auto param : params()) {
        auto p = continuation()->param(i++);
        p->name = param->symbol().str();
        cg.emit(param, p);
    }
    assert(i == continuation()->num_params());
    if (continuation()->num_params() != 0 && continuation()->params().back()->type()->isa<thorin::FnType>())
        ret_param_ = continuation()->params().back();

    // descend into body
    auto def = cg.remit(body());
    if (def) {
        const Def* mem = cg.get_mem();

        if (auto tuple = def->type()->isa<thorin::TupleType>()) {
            std::vector<const Def*> args;
            args.push_back(mem);
            for (size_t i = 0, e = tuple->num_args(); i != e; ++i)
                args.push_back(cg.extract(def, i, loc));
            cg.cur_bb->jump(ret_param(), {}, args, loc.end());
        } else
            cg.cur_bb->jump(ret_param(), {}, {mem, def}, loc.end());
    }
}

/*
 * items
 */

void ValueItem::emit_item(CodeGen& cg) const {
    cg.emit(static_cast<const ValueDecl*>(this), nullptr);
}

void ModContents::emit(CodeGen& cg) const {
    for (auto item : items())
        cg.emit(item);
}

Value FnDecl::emit(CodeGen& cg, const Def*) const {
    // create thorin function
    value_ = Value::create_val(cg, emit_head(cg, loc()));
    if (is_extern())
        continuation_->make_external();

    // handle main function
    if (symbol() == "main") {
        continuation()->make_external();
    }

    if (body())
        emit_body(cg, loc());
    return value_;
}

void ExternBlock::emit_item(CodeGen& cg) const {
    for (auto fn : fns()) {
        cg.emit(static_cast<const ValueDecl*>(fn), nullptr); // TODO use init
        auto continuation = fn->continuation();
        if (abi() == "\"C\"")
            continuation->cc() = thorin::CC::C;
        else if (abi() == "\"device\"")
            continuation->cc() = thorin::CC::Device;
        else if (abi() == "\"thorin\"")
            continuation->set_intrinsic();
    }
}

void ModDecl::emit_item(CodeGen&) const {
}

void ImplItem::emit_item(CodeGen& cg) const {
    if (def_)
        return;

    Array<const Def*> args(num_methods());
    for (size_t i = 0, e = args.size(); i != e; ++i) {
        cg.emit(static_cast<const ValueDecl*>(method(i)), nullptr); // TODO use init
        args[i] = method(i)->continuation();
    }

    for (size_t i = 0, e = args.size(); i != e; ++i)
        method(i)->emit_body(cg, loc());

    def_ = cg.world().tuple(args, loc());
}

Value StaticItem::emit(CodeGen& cg, const Def* init) const {
    assert(!init);
    init = !this->init() ? cg.world().bottom(cg.convert(type()), loc()) : cg.remit(this->init());
    if (!is_mut())
        return Value::create_val(cg, init);
    return Value::create_ptr(cg, cg.world().global(init, loc(), true, symbol().str()));
}

void StructDecl::emit_item(CodeGen& cg) const {
    cg.convert(type());
}

void TraitDecl::emit_item(CodeGen& cg) const {
    cg.convert(trait_abs());
}

void Typedef::emit_item(CodeGen&) const {
}

/*
 * expressions
 */

Value Expr::lemit(CodeGen&) const { THORIN_UNREACHABLE; }
const Def* Expr::remit(CodeGen& cg) const { return lemit(cg).load(loc()); }
void Expr::emit_jump(CodeGen& cg, JumpTarget& x) const {
    if (auto def = cg.remit(this)) {
        assert(cg.is_reachable());
        cg.cur_bb->set_value(1, def);
        cg.jump(x, loc().end());
    } else
        assert(!cg.is_reachable());
}
void Expr::emit_branch(CodeGen& cg, JumpTarget& t, JumpTarget& f) const { cg.branch(cg.remit(this), t, f, loc().end()); }
const Def* EmptyExpr::remit(CodeGen& cg) const { return cg.world().tuple({}, loc()); }

const Def* LiteralExpr::remit(CodeGen& cg) const {
    thorin::PrimTypeKind tkind;

    switch (kind()) {
#define IMPALA_LIT(itype, ttype) \
        case LIT_##itype: tkind = thorin::PrimType_##ttype; break;
#include "impala/tokenlist.h"
        case LIT_bool: tkind = thorin::PrimType_bool; break;
        default: THORIN_UNREACHABLE;
    }

    return cg.world().literal(tkind, box(), loc());
}

const Def* CharExpr::remit(CodeGen& cg) const {
    return cg.world().literal_pu8(value(), loc());
}

const Def* StrExpr::remit(CodeGen& cg) const {
    Array<const Def*> args(values_.size());
    for (size_t i = 0, e = args.size(); i != e; ++i)
        args[i] = cg.world().literal_pu8(values_[i], loc());

    auto str = cg.world().definite_array(args, loc());;
    if (is_used_as_global())
        return cg.world().global(str, loc());

    return str;
}

const Def* CastExpr::remit(CodeGen& cg) const {
    auto def = cg.remit(lhs());
    auto thorin_type = cg.convert(ast_type()->type());
    return cg.world().convert(thorin_type, def, loc());
}

Value PathExpr::lemit(CodeGen& cg) const {
    return cg.emit(value_decl(), nullptr);
}

const Def* PrefixExpr::remit(CodeGen& cg) const {
    switch (kind()) {
        case INC:
        case DEC: {
            auto var = cg.lemit(rhs());
            const Def* def = var.load(loc());
            const Def* one = cg.world().one(def->type(), loc());
            const Def* ndef = cg.world().arithop(Token::to_arithop((TokenKind) kind()), def, one, loc());
            var.store(ndef, loc());
            return ndef;
        }
        case ADD: return cg.remit(rhs());
        case SUB: return cg.world().arithop_minus(cg.remit(rhs()), loc());
        case NOT: return cg.world().arithop_not(cg.remit(rhs()), loc());
        case TILDE: {
            auto def = cg.remit(rhs());
            auto ptr = cg.alloc(def->type(), rhs()->extra(), loc());
            cg.store(ptr, def, loc());
            return ptr;
        }
        case AND: {
            auto var = cg.lemit(rhs());
            assert(var.kind() == Value::PtrRef);
            return var.def();
        }
        case RUN: return cg.remit(rhs(), MapExpr::Run, loc());
        case HLT: return cg.remit(rhs(), MapExpr::Hlt, loc());
        default:  return cg.lemit(this).load(loc());
    }
}

Value PrefixExpr::lemit(CodeGen& cg) const {
    if (kind() == MUL)
        return Value::create_ptr(cg, cg.remit(rhs()));
    THORIN_UNREACHABLE; // TODO
}

void PrefixExpr::emit_branch(CodeGen& cg, JumpTarget& t, JumpTarget& f) const {
    if (kind() == NOT && is_type_bool(cg.convert(type())))
        cg.emit_branch(rhs(), f, t);
    else
        cg.branch(cg.remit(rhs()), t, f, loc().end());
}

void InfixExpr::emit_branch(CodeGen& cg, JumpTarget& t, JumpTarget& f) const {
    switch (kind()) {
        case ANDAND: {
            JumpTarget x(rhs()->loc().begin(), "and_extra");
            cg.emit_branch(lhs(), x, f);
            if (cg.enter(x))
                cg.emit_branch(rhs(), t, f);
            return;
        }
        case OROR: {
            JumpTarget x(rhs()->loc().begin(), "or_extra");
            cg.emit_branch(lhs(), t, x);
            if (cg.enter(x))
                cg.emit_branch(rhs(), t, f);
            return;
        }
        default:
            cg.branch(cg.remit(this), t, f, loc().end());
            return;
    }
}

const Def* InfixExpr::remit(CodeGen& cg) const {
    switch (kind()) {
        case ANDAND: {
            JumpTarget t(lhs()->loc().begin(), "and_true"), f(rhs()->loc().begin(), "and_false"), x(loc().end(), "and_exit");
            cg.emit_branch(lhs(), t, f);
            if (cg.enter(t)) cg.emit_jump(rhs(), x);
            if (cg.enter(f)) cg.emit_jump_boolean(false, x, lhs()->loc().end());
            return cg.converge(this, x);
        }
        case OROR: {
            JumpTarget t(lhs()->loc().begin(), "or_true"), f(rhs()->loc().begin(), "or_false"), x(loc().end(), "or_exit");
            cg.emit_branch(lhs(), t, f);
            if (cg.enter(t)) cg.emit_jump_boolean(true, x, rhs()->loc().end());
            if (cg.enter(f)) cg.emit_jump(rhs(), x);
            return cg.converge(this, x);
        }
        default:
            const TokenKind op = (TokenKind) kind();

            if (Token::is_assign(op)) {
                Value lvar = cg.lemit(lhs());
                const Def* rdef = cg.remit(rhs());

                if (op != Token::ASGN) {
                    TokenKind sop = Token::separate_assign(op);
                    rdef = cg.world().binop(Token::to_binop(sop), lvar.load(loc()), rdef, loc());
                }

                lvar.store(rdef, loc());
                return cg.world().tuple({}, loc());
            }

            const Def* ldef = cg.remit(lhs());
            const Def* rdef = cg.remit(rhs());
            return cg.world().binop(Token::to_binop(op), ldef, rdef, loc());
    }
}

const Def* PostfixExpr::remit(CodeGen& cg) const {
    Value var = cg.lemit(lhs());
    const Def* def = var.load(loc());
    const Def* one = cg.world().one(def->type(), loc());
    var.store(cg.world().arithop(Token::to_arithop((TokenKind) kind()), def, one, loc()), loc());
    return def;
}

const Def* DefiniteArrayExpr::remit(CodeGen& cg) const {
    Array<const Def*> thorin_args(num_args());
    for (size_t i = 0, e = num_args(); i != e; ++i)
        thorin_args[i] = cg.remit(arg(i));
    return cg.world().definite_array(cg.convert(type())->as<thorin::DefiniteArrayType>()->elem_type(), thorin_args, loc());
}

const Def* RepeatedDefiniteArrayExpr::remit(CodeGen& cg) const {
    Array<const Def*> args(count());
    std::fill_n(args.begin(), count(), cg.remit(value()));
    return cg.world().definite_array(args, loc());
}

const Def* TupleExpr::remit(CodeGen& cg) const {
    Array<const Def*> thorin_args(num_args());
    for (size_t i = 0, e = num_args(); i != e; ++i)
        thorin_args[i] = cg.remit(arg(i));
    return cg.world().tuple(thorin_args, loc());
}

const Def* IndefiniteArrayExpr::remit(CodeGen& cg) const {
    extra_ = cg.remit(dim());
    return cg.world().indefinite_array(cg.convert(type())->as<thorin::IndefiniteArrayType>()->elem_type(), extra_, loc());
}

const Def* SimdExpr::remit(CodeGen& cg) const {
    Array<const Def*> thorin_args(num_args());
    for (size_t i = 0, e = num_args(); i != e; ++i)
        thorin_args[i] = cg.remit(arg(i));
    return cg.world().vector(thorin_args, loc());
}

const Def* StructExpr::remit(CodeGen& cg) const {
    Array<const Def*> defs(num_elems());
    for (const auto& elem : elems())
        defs[elem.field_decl()->index()] = cg.remit(elem.expr());
    return cg.world().struct_agg(cg.convert(type())->as<thorin::StructAppType>(), defs, loc());
}

<<<<<<< HEAD
Var MapExpr::lemit(CodeGen& cg) const {
    assert(lhs()->type().isa<ArrayType>() || lhs()->type().isa<TupleType>() || lhs()->type().isa<SimdType>());
    auto agg = cg.lemit(lhs());
    return Var::create_agg(agg, cg.remit(arg(0)));
}

Def MapExpr::remit(CodeGen& cg) const { return remit(cg, None, Location()); }

Def MapExpr::remit(CodeGen& cg, State state, Location eval_loc) const {
=======
Value MapExpr::lemit(CodeGen& cg) const {
    if (lhs()->type().isa<ArrayType>() || lhs()->type().isa<TupleType>() || lhs()->type().isa<SimdType>()) {
        auto agg = cg.lemit(lhs());
        return Value::create_agg(agg, cg.remit(arg(0)));
    }
    throw std::logic_error("cannot emit lvalue");
}

const Def* MapExpr::remit(CodeGen& cg) const {
>>>>>>> 5daf7152
    if (auto fn_poly = lhs()->type().isa<FnType>()) {
        assert(fn_poly->num_type_vars() == num_inferred_args());

        Array<const thorin::Type*> type_args(fn_poly->num_type_vars());
        for (size_t i = 0, e = type_args.size(); i != e; ++i)
            type_args[i] = cg.convert(inferred_arg(i));

        const Def* dst = cg.remit(lhs());
        std::vector<const Def*> defs;
        defs.push_back(nullptr); // reserve for mem but set later - some other args may update the monad
        for (auto arg : args())
            defs.push_back(cg.remit(arg));
        defs.front() = cg.get_mem(); // now get the current memory monad

<<<<<<< HEAD
        auto ret_type = args().size() == fn_mono()->num_args() ? thorin::Type() : cg.convert(fn_mono()->return_type());
        auto old_bb = cg.cur_bb;
        auto ret = cg.call(dst, type_args, defs, ret_type);
=======
        auto ret_type = args().size() == fn_mono()->num_args() ? nullptr : cg.convert(fn_mono()->return_type());

        auto ret = cg.call(dst, type_args, defs, ret_type, loc());
>>>>>>> 5daf7152
        if (ret_type)
            cg.set_mem(cg.cur_bb->param(0));

        if (state != None) {
            auto eval = state == Run ? &thorin::World::run : &thorin::World::hlt;
            auto cont = old_bb->args().back();
            old_bb->update_to((cg.world().*eval)(old_bb->to(), cont, eval_loc, ""));
        }

        return ret;
    } else if (lhs()->type().isa<ArrayType>() || lhs()->type().isa<TupleType>() || lhs()->type().isa<SimdType>()) {
        auto index = cg.remit(arg(0));
        return cg.extract(cg.remit(lhs()), index, loc());
    }
    THORIN_UNREACHABLE;
}

Value FieldExpr::lemit(CodeGen& cg) const {
    return Value::create_agg(cg.lemit(lhs()), cg.world().literal_qu32(index(), loc()));
}

const Def* FieldExpr::remit(CodeGen& cg) const {
    return cg.extract(cg.remit(lhs()), index(), loc());
}

const Def* BlockExprBase::remit(CodeGen& cg) const {
    for (auto stmt : stmts())
        cg.emit(stmt);
    return cg.remit(expr());
}

const Def* RunBlockExpr::remit(CodeGen& cg) const {
    if (cg.is_reachable()) {
        World& w = cg.world();
<<<<<<< HEAD
        auto lrun = w.basicblock(loc(), "run_block");
        auto next = w.basicblock(loc(), "run_next");
        auto old_bb = cg.cur_bb;
        cg.cur_bb->jump(lrun, {}, {});
        cg.enter(lrun);
        auto res = BlockExprBase::remit(cg);
        if (cg.is_reachable()) {
            assert(res);
            cg.cur_bb->jump(next, {}, {});
            cg.enter(next);
            old_bb->update_to(w.run(lrun, next, loc()));
            return res;
        }

        old_bb->update_to(w.run(lrun, w.bottom(w.fn_type(), loc()), loc()));
=======
        auto fn_mem = w.fn_type({w.mem_type()});
        auto lrun  = w.continuation(w.fn_type({w.mem_type(), fn_mem}), loc(), "run_block");
        auto run = w.run(lrun, loc());
        auto old_bb = cg.cur_bb;
        cg.cur_bb->jump(run, {}, {cg.get_mem(), w.bottom(fn_mem, loc())}, loc());
        cg.cur_bb = lrun;
        cg.set_mem(cg.cur_bb->param(0));
        auto res = BlockExprBase::remit(cg);
        if (cg.is_reachable()) {
            assert(res);
            auto next = w.continuation(fn_mem, loc(), "run_next");
            cg.cur_bb->jump(lrun->param(1), {}, {cg.get_mem()}, loc());
            old_bb->update_arg(1, next);
            cg.cur_bb = next;
            cg.set_mem(cg.cur_bb->param(0));
            assert(res);
            return res;
        }
    }
    return nullptr;
}

#if 0
const Def* RunBlockExpr::remit(CodeGen& cg) const {
    if (cg.is_reachable()) {
        World& w = cg.world();
        auto fn_mem = w.fn_type({w.mem_type()});
        auto lrun  = w.continuation(fn_mem, "run_block");
        auto run = w.run(lrun);
        cg.cur_bb->jump(run, {cg.get_mem()});
        cg.cur_bb = lrun;
        cg.set_mem(cg.cur_bb->param(0));
        auto res = BlockExprBase::remit(cg);
        if (cg.is_reachable()) {
            assert(res);
            auto next = w.continuation(fn_mem, "run_next");
            cg.cur_bb->jump(next, {cg.get_mem()});
            cg.cur_bb = next;
            cg.set_mem(cg.cur_bb->param(0));
            assert(res);
            return res;
        }
>>>>>>> 5daf7152
    }
    return nullptr;
}

void IfExpr::emit_jump(CodeGen& cg, JumpTarget& x) const {
    JumpTarget t(then_expr()->loc().begin(), "if_then"), f(else_expr()->loc().begin(), "if_else");
    cg.emit_branch(cond(), t, f);
    if (cg.enter(t))
        cg.emit_jump(then_expr(), x);
    if (cg.enter(f))
        cg.emit_jump(else_expr(), x);
    cg.jump(x, loc().end());
}

const Def* IfExpr::remit(CodeGen& cg) const {
    JumpTarget x(loc().end(), "next");
    return cg.converge(this, x);
}

const Def* WhileExpr::remit(CodeGen& cg) const {
    JumpTarget x(loc().end(), "next");
    auto break_continuation = cg.create_continuation(break_decl());

    cg.emit_jump(this, x);
    cg.jump_to_continuation(break_continuation, loc().end());
    return cg.world().tuple({}, loc());
}

void WhileExpr::emit_jump(CodeGen& cg, JumpTarget& exit_bb) const {
    JumpTarget head_bb(cond()->loc().begin(), "while_head"), body_bb(body()->loc().begin(), "while_body");
    auto continue_continuation = cg.create_continuation(continue_decl());

    cg.jump(head_bb, cond()->loc().end());
    cg.enter_unsealed(head_bb);
    cg.emit_branch(cond(), body_bb, exit_bb);
    if (cg.enter(body_bb)) {
        cg.remit(body());
        cg.jump_to_continuation(continue_continuation, cond()->loc().end());
    }
    cg.jump(head_bb, cond()->loc().end());
    head_bb.seal();
    cg.enter(exit_bb);
}

const Def* ForExpr::remit(CodeGen& cg) const {
    std::vector<const Def*> defs;
    defs.push_back(nullptr); // reserve for mem but set later - some other args may update the monad

    auto break_continuation = cg.create_continuation(break_decl());

    // peel off run and halt
    auto forexpr = expr();
    auto prefix = forexpr->isa<PrefixExpr>();
    if (prefix && (prefix->kind() == PrefixExpr::RUN || prefix->kind() == PrefixExpr::HLT))
        forexpr = prefix->rhs();

    // emit call
    auto map_expr = forexpr->as<MapExpr>();
    for (auto arg : map_expr->args())
        defs.push_back(cg.remit(arg));
    defs.push_back(cg.remit(fn_expr()));
    defs.push_back(break_continuation);
    auto fun = cg.remit(map_expr->lhs());
    if (prefix && prefix->kind() == PrefixExpr::RUN) fun = cg.world().run(fun, break_lambda, loc());
    if (prefix && prefix->kind() == PrefixExpr::HLT) fun = cg.world().hlt(fun, break_lambda, loc());

    defs.front() = cg.get_mem(); // now get the current memory monad
    cg.call(fun, {}, defs, nullptr, map_expr->loc());

    cg.set_continuation(break_continuation);
    if (break_continuation->num_params() == 2)
        return break_continuation->param(1);
    else {
        Array<const Def*> defs(break_continuation->num_params()-1);
        for (size_t i = 0, e = defs.size(); i != e; ++i)
            defs[i] = break_continuation->param(i+1);
        return cg.world().tuple(defs, loc());
    }
}

const Def* FnExpr::remit(CodeGen& cg) const {
    auto continuation = emit_head(cg, loc());
    emit_body(cg, loc());
    return continuation;
}

/*
 * statements
 */

void ExprStmt::emit(CodeGen& cg) const {
    if (cg.is_reachable())
        cg.remit(expr());
}

void ItemStmt::emit(CodeGen& cg) const {
    cg.emit(item());
}

void LetStmt::emit(CodeGen& cg) const {
    if (cg.is_reachable()) {
        if (init()) {
            auto def = cg.remit(init());
            def->name = local()->symbol().str();
            cg.emit(local(), def);
        } else
            cg.emit(local(), nullptr);
    }
}

//------------------------------------------------------------------------------

void emit(World& world, const ModContents* mod) {
    CodeGen cg(world);
    mod->emit(cg);
    clear_value_numbering_table(world);
}

//------------------------------------------------------------------------------

}<|MERGE_RESOLUTION|>--- conflicted
+++ resolved
@@ -533,7 +533,6 @@
     return cg.world().struct_agg(cg.convert(type())->as<thorin::StructAppType>(), defs, loc());
 }
 
-<<<<<<< HEAD
 Var MapExpr::lemit(CodeGen& cg) const {
     assert(lhs()->type().isa<ArrayType>() || lhs()->type().isa<TupleType>() || lhs()->type().isa<SimdType>());
     auto agg = cg.lemit(lhs());
@@ -543,17 +542,6 @@
 Def MapExpr::remit(CodeGen& cg) const { return remit(cg, None, Location()); }
 
 Def MapExpr::remit(CodeGen& cg, State state, Location eval_loc) const {
-=======
-Value MapExpr::lemit(CodeGen& cg) const {
-    if (lhs()->type().isa<ArrayType>() || lhs()->type().isa<TupleType>() || lhs()->type().isa<SimdType>()) {
-        auto agg = cg.lemit(lhs());
-        return Value::create_agg(agg, cg.remit(arg(0)));
-    }
-    throw std::logic_error("cannot emit lvalue");
-}
-
-const Def* MapExpr::remit(CodeGen& cg) const {
->>>>>>> 5daf7152
     if (auto fn_poly = lhs()->type().isa<FnType>()) {
         assert(fn_poly->num_type_vars() == num_inferred_args());
 
@@ -568,15 +556,9 @@
             defs.push_back(cg.remit(arg));
         defs.front() = cg.get_mem(); // now get the current memory monad
 
-<<<<<<< HEAD
         auto ret_type = args().size() == fn_mono()->num_args() ? thorin::Type() : cg.convert(fn_mono()->return_type());
         auto old_bb = cg.cur_bb;
         auto ret = cg.call(dst, type_args, defs, ret_type);
-=======
-        auto ret_type = args().size() == fn_mono()->num_args() ? nullptr : cg.convert(fn_mono()->return_type());
-
-        auto ret = cg.call(dst, type_args, defs, ret_type, loc());
->>>>>>> 5daf7152
         if (ret_type)
             cg.set_mem(cg.cur_bb->param(0));
 
@@ -611,7 +593,6 @@
 const Def* RunBlockExpr::remit(CodeGen& cg) const {
     if (cg.is_reachable()) {
         World& w = cg.world();
-<<<<<<< HEAD
         auto lrun = w.basicblock(loc(), "run_block");
         auto next = w.basicblock(loc(), "run_next");
         auto old_bb = cg.cur_bb;
@@ -627,50 +608,6 @@
         }
 
         old_bb->update_to(w.run(lrun, w.bottom(w.fn_type(), loc()), loc()));
-=======
-        auto fn_mem = w.fn_type({w.mem_type()});
-        auto lrun  = w.continuation(w.fn_type({w.mem_type(), fn_mem}), loc(), "run_block");
-        auto run = w.run(lrun, loc());
-        auto old_bb = cg.cur_bb;
-        cg.cur_bb->jump(run, {}, {cg.get_mem(), w.bottom(fn_mem, loc())}, loc());
-        cg.cur_bb = lrun;
-        cg.set_mem(cg.cur_bb->param(0));
-        auto res = BlockExprBase::remit(cg);
-        if (cg.is_reachable()) {
-            assert(res);
-            auto next = w.continuation(fn_mem, loc(), "run_next");
-            cg.cur_bb->jump(lrun->param(1), {}, {cg.get_mem()}, loc());
-            old_bb->update_arg(1, next);
-            cg.cur_bb = next;
-            cg.set_mem(cg.cur_bb->param(0));
-            assert(res);
-            return res;
-        }
-    }
-    return nullptr;
-}
-
-#if 0
-const Def* RunBlockExpr::remit(CodeGen& cg) const {
-    if (cg.is_reachable()) {
-        World& w = cg.world();
-        auto fn_mem = w.fn_type({w.mem_type()});
-        auto lrun  = w.continuation(fn_mem, "run_block");
-        auto run = w.run(lrun);
-        cg.cur_bb->jump(run, {cg.get_mem()});
-        cg.cur_bb = lrun;
-        cg.set_mem(cg.cur_bb->param(0));
-        auto res = BlockExprBase::remit(cg);
-        if (cg.is_reachable()) {
-            assert(res);
-            auto next = w.continuation(fn_mem, "run_next");
-            cg.cur_bb->jump(next, {cg.get_mem()});
-            cg.cur_bb = next;
-            cg.set_mem(cg.cur_bb->param(0));
-            assert(res);
-            return res;
-        }
->>>>>>> 5daf7152
     }
     return nullptr;
 }
