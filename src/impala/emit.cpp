#include "impala/ast.h"

#include "thorin/irbuilder.h"
#include "thorin/continuation.h"
#include "thorin/primop.h"
#include "thorin/type.h"
#include "thorin/util/array.h"
#include "thorin/util/push.h"
#include "thorin/world.h"

using namespace thorin;

namespace impala {

class CodeGen : public IRBuilder {
public:
    CodeGen(World& world)
        : IRBuilder(world)
    {}

    const Def* frame() const { assert(cur_fn); return cur_fn->frame(); }
    /// Enter \p x and perform \p get_value to collect return value.
    const Def* converge(const Expr* expr, JumpTarget& x) {
        emit_jump(expr, x);
        if (enter(x))
            return cur_bb->get_value(1, convert(expr->type()));
        return nullptr;
    }

    void emit_jump_boolean(bool val, JumpTarget& x, const thorin::Location& loc) {
        if (is_reachable()) {
            cur_bb->set_value(1, world().literal(val, loc));
            jump(x, loc);
        }
    }

    Continuation* create_continuation(const LocalDecl* decl) {
        auto result = continuation(convert(decl->type())->as<thorin::FnType>(), decl->loc(), decl->symbol().str());
        result->param(0)->name = "mem";
        decl->value_ = Value::create_val(*this, result);
        return result;
    }

    void set_continuation(Continuation* continuation) {
        cur_bb = continuation;
        set_mem(continuation->param(0));
    }

    void jump_to_continuation(Continuation* continuation, const thorin::Location& loc) {
        if (is_reachable())
            cur_bb->jump(continuation, {get_mem()}, loc);
        set_continuation(continuation);
    }

<<<<<<< HEAD
    Var lemit(const Expr* expr) { return expr->lemit(*this); }
    const Def* remit(const Expr* expr) { return expr->remit(*this); }
=======
    Value lemit(const Expr* expr) {
        assert(!expr->needs_cast());
        return expr->lemit(*this);
    }
    const Def* remit(const Expr* expr) {
        auto def = expr->remit(*this);
        if (expr->needs_cast())
            def = world().convert(convert(expr->type()), def, def->loc());
        return def;
    }
>>>>>>> 5daf7152
    void emit_jump(const Expr* expr, JumpTarget& x) { if (is_reachable()) expr->emit_jump(*this, x); }
    void emit_branch(const Expr* expr, JumpTarget& t, JumpTarget& f) { expr->emit_branch(*this, t, f); }
    void emit(const Stmt* stmt) { if (is_reachable()) stmt->emit(*this); }
    void emit(const Item* item) {
        assert(!item->done_);
        item->emit_item(*this);
#ifndef NDEBUG
        item->done_ = true;
#endif
    }
    Value emit(const ValueDecl* decl) {
        assert(decl->value_.kind() != thorin::Value::Empty);
        return decl->value_;
    }
    Value emit(const ValueDecl* decl, const Def* init) {
        if (!decl->value_)
            decl->value_ = decl->emit(*this, init);
        return decl->value_;
    }
    const thorin::Type* convert(const Type* type) {
        if (thorin_type(type) == nullptr)
            thorin_type(type) = convert_rec(type);
        return thorin_type(type);
    }

    void convert_args(const Type*, std::vector<const thorin::Type*>& nargs);
    const thorin::Type* convert_rec(const Type*);

    const thorin::Type*& thorin_type(const Type* type) { return impala2thorin_[type]; }
    const thorin::StructType*& thorin_struct_type(const StructType* type) { return struct_type_impala2thorin_[type]; }

    const Fn* cur_fn = nullptr;
    TypeMap<const thorin::Type*> impala2thorin_;
    GIDMap<StructType, const thorin::StructType*> struct_type_impala2thorin_;
};

/*
 * Type
 */

void CodeGen::convert_args(const Type* type, std::vector<const thorin::Type*>& nargs) {
    for (auto arg : type->args())
        nargs.push_back(convert(arg));
}

const thorin::Type* CodeGen::convert_rec(const Type* type) {
    if (auto lambda = type->isa<Lambda>()) {
        auto thorin_lambda = world().lambda(lambda->name());

        thorin_type(lambda)               = thorin_lambda;
        auto body = convert(lambda->body());

        // remove: due to closing these things might not exists anymore
        impala2thorin_.erase(impala2thorin_.find(lambda));
        close(thorin_lambda, body);

        return thorin_type(lambda) = thorin_lambda;
    } else if (auto de_bruijn = type->isa<DeBruijn>()) {
        return world().de_bruijn(convert(de_bruijn->lambda())->as<thorin::Lambda>());
    } else if (auto prim_type = type->isa<PrimType>()) {
        switch (prim_type->primtype_kind()) {
#define IMPALA_TYPE(itype, ttype) \
            case PrimType_##itype: return world().type_##ttype();
#include "impala/tokenlist.h"
            default: THORIN_UNREACHABLE;
        }
    } else if (auto fn_type = type->isa<FnType>()) {
        std::vector<const thorin::Type*> nargs;
        nargs.push_back(world().mem_type());
        convert_args(fn_type, nargs);
        return world().fn_type(nargs);
    } else if (auto tuple_type = type->isa<TupleType>()) {
        std::vector<const thorin::Type*> nargs;
        convert_args(tuple_type, nargs);
        return world().tuple_type(nargs);
    } else if (auto struct_type = type->isa<StructType>()) {
        thorin_struct_type(struct_type) = world().struct_type(struct_type->struct_decl()->symbol().str(), struct_type->size());
        thorin_type(type) = thorin_struct_type(struct_type);
        size_t i = 0;
        for (auto arg : struct_type->args())
            thorin_struct_type(struct_type)->set(i++, convert(arg));
        thorin_type(type) = nullptr; // will be set again by CodeGen's wrapper
        return thorin_struct_type(struct_type);
    } else if (auto ptr_type = type->isa<PtrType>()) {
        return world().ptr_type(convert(ptr_type->referenced_type()), 1, -1, thorin::AddrSpace(ptr_type->addr_space()));
    } else if (auto definite_array_type = type->isa<DefiniteArrayType>()) {
        return world().definite_array_type(convert(definite_array_type->elem_type()), definite_array_type->dim());
    } else if (auto indefinite_array_type = type->isa<IndefiniteArrayType>()) {
        return world().indefinite_array_type(convert(indefinite_array_type->elem_type()));
    } else if (auto simd_type = type->isa<SimdType>()) {
        return world().type(convert(simd_type->elem_type())->as<thorin::PrimType>()->primtype_kind(), simd_type->dim());
    }
    THORIN_UNREACHABLE;
}

/*
 * Decls and Function
 */

Value LocalDecl::emit(CodeGen& cg, const Def* init) const {
    auto thorin_type = cg.convert(type());
    if (!init)
        init = cg.world().bottom(thorin_type, loc());
    if (!is_mut())
        return value_ = Value::create_val(cg, init);

    if (is_address_taken())
        value_ = Value::create_ptr(cg, cg.world().slot(thorin_type, cg.frame(), handle(), loc(), symbol().str()));
    else
        value_ = Value::create_mut(cg, handle(), thorin_type, symbol().str()); // TODO

    value_.store(init, loc());
    return value_;
}

Continuation* Fn::emit_head(CodeGen& cg, const Location& loc) const {
    return continuation_ = cg.continuation(cg.convert(fn_type())->as<thorin::FnType>(), loc, fn_symbol().remove_quotation());
}

void Fn::emit_body(CodeGen& cg, const Location& loc) const {
    // setup function nest
    continuation()->set_parent(cg.cur_bb);
    THORIN_PUSH(cg.cur_fn, this);
    THORIN_PUSH(cg.cur_bb, continuation());

    // setup memory + frame
    size_t i = 0;
    const Def* mem_param = continuation()->param(i++);
    mem_param->name = "mem";
    cg.set_mem(mem_param);
    frame_ = cg.create_frame(loc);

    // name params and setup store locations
    for (auto param : params()) {
        auto p = continuation()->param(i++);
        p->name = param->symbol().str();
        cg.emit(param, p);
    }
    assert(i == continuation()->num_params());
    if (continuation()->num_params() != 0 && continuation()->params().back()->type()->isa<thorin::FnType>())
        ret_param_ = continuation()->params().back();

    // descend into body
    auto def = cg.remit(body());
    if (def) {
        const Def* mem = cg.get_mem();

        if (auto tuple = def->type()->isa<thorin::TupleType>()) {
            std::vector<const Def*> args;
            args.push_back(mem);
            for (size_t i = 0, e = tuple->size(); i != e; ++i)
                args.push_back(cg.extract(def, i, loc));
            cg.cur_bb->jump(ret_param(), args, loc.end());
        } else
            cg.cur_bb->jump(ret_param(), {mem, def}, loc.end());
    }
}

/*
 * items
 */

void ValueItem::emit_item(CodeGen& cg) const {
    cg.emit(static_cast<const ValueDecl*>(this), nullptr);
}

void ModContents::emit(CodeGen& cg) const {
    for (auto item : items())
        cg.emit(item);
}

Value FnDecl::emit(CodeGen& cg, const Def*) const {
    // create thorin function
    value_ = Value::create_val(cg, emit_head(cg, loc()));
    if (is_extern())
        continuation_->make_external();

    // handle main function
    if (symbol() == "main") {
        continuation()->make_external();
    }

    if (body())
        emit_body(cg, loc());
    return value_;
}

void ExternBlock::emit_item(CodeGen& cg) const {
    for (auto fn : fns()) {
        cg.emit(static_cast<const ValueDecl*>(fn), nullptr); // TODO use init
        auto continuation = fn->continuation();
        if (abi() == "\"C\"")
            continuation->cc() = thorin::CC::C;
        else if (abi() == "\"device\"")
            continuation->cc() = thorin::CC::Device;
        else if (abi() == "\"thorin\"")
            continuation->set_intrinsic();
    }
}

void ModDecl::emit_item(CodeGen&) const {
}

void ImplItem::emit_item(CodeGen& cg) const {
    if (def_)
        return;

    Array<const Def*> args(num_methods());
    for (size_t i = 0, e = args.size(); i != e; ++i) {
        cg.emit(static_cast<const ValueDecl*>(method(i)), nullptr); // TODO use init
        args[i] = method(i)->continuation();
    }

    for (size_t i = 0, e = args.size(); i != e; ++i)
        method(i)->emit_body(cg, loc());

    def_ = cg.world().tuple(args, loc());
}

Value StaticItem::emit(CodeGen& cg, const Def* init) const {
    assert(!init);
    init = !this->init() ? cg.world().bottom(cg.convert(type()), loc()) : cg.remit(this->init());
    if (!is_mut())
        return Value::create_val(cg, init);
    return Value::create_ptr(cg, cg.world().global(init, loc(), true, symbol().str()));
}

void StructDecl::emit_item(CodeGen& cg) const {
    cg.convert(type());
}

void TraitDecl::emit_item(CodeGen&) const {}
void Typedef::emit_item(CodeGen&) const {}

/*
 * expressions
 */

Value Expr::lemit(CodeGen&) const { THORIN_UNREACHABLE; }
const Def* Expr::remit(CodeGen& cg) const { return lemit(cg).load(loc()); }
void Expr::emit_jump(CodeGen& cg, JumpTarget& x) const {
    if (auto def = cg.remit(this)) {
        assert(cg.is_reachable());
        cg.cur_bb->set_value(1, def);
        cg.jump(x, loc().end());
    } else
        assert(!cg.is_reachable());
}
void Expr::emit_branch(CodeGen& cg, JumpTarget& t, JumpTarget& f) const { cg.branch(cg.remit(this), t, f, loc().end()); }
const Def* EmptyExpr::remit(CodeGen& cg) const { return cg.world().tuple({}, loc()); }

const Def* LiteralExpr::remit(CodeGen& cg) const {
    thorin::PrimTypeKind tkind;

    switch (kind()) {
#define IMPALA_LIT(itype, ttype) \
        case LIT_##itype: tkind = thorin::PrimType_##ttype; break;
#include "impala/tokenlist.h"
        case LIT_bool: tkind = thorin::PrimType_bool; break;
        default: THORIN_UNREACHABLE;
    }

    return cg.world().literal(tkind, box(), loc());
}

const Def* CharExpr::remit(CodeGen& cg) const {
    return cg.world().literal_pu8(value(), loc());
}

const Def* StrExpr::remit(CodeGen& cg) const {
    Array<const Def*> args(values_.size());
    for (size_t i = 0, e = args.size(); i != e; ++i)
        args[i] = cg.world().literal_pu8(values_[i], loc());

    auto str = cg.world().definite_array(args, loc());;
    if (is_used_as_global())
        return cg.world().global(str, loc());

    return str;
}

const Def* CastExpr::remit(CodeGen& cg) const {
    auto def = cg.remit(lhs());
    auto thorin_type = cg.convert(ast_type()->type());
    return cg.world().convert(thorin_type, def, loc());
}

Value PathExpr::lemit(CodeGen& cg) const {
    return cg.emit(value_decl(), nullptr);
}

const Def* PrefixExpr::remit(CodeGen& cg) const {
    switch (kind()) {
        case INC:
        case DEC: {
            auto var = cg.lemit(rhs());
            const Def* def = var.load(loc());
            const Def* one = cg.world().one(def->type(), loc());
            const Def* ndef = cg.world().arithop(Token::to_arithop((TokenKind) kind()), def, one, loc());
            var.store(ndef, loc());
            return ndef;
        }
        case ADD: return cg.remit(rhs());
        case SUB: return cg.world().arithop_minus(cg.remit(rhs()), loc());
        case NOT: return cg.world().arithop_not(cg.remit(rhs()), loc());
        case TILDE: {
            auto def = cg.remit(rhs());
            auto ptr = cg.alloc(def->type(), rhs()->extra(), loc());
            cg.store(ptr, def, loc());
            return ptr;
        }
        case AND: {
            auto var = cg.lemit(rhs());
            assert(var.kind() == Value::PtrRef);
            return var.def();
        }
        case RUN: return cg.world().run(cg.remit(rhs()), loc());
        case HLT: return cg.world().hlt(cg.remit(rhs()), loc());
        default:  return cg.lemit(this).load(loc());
    }
}

Value PrefixExpr::lemit(CodeGen& cg) const {
    if (kind() == MUL)
        return Value::create_ptr(cg, cg.remit(rhs()));
    THORIN_UNREACHABLE; // TODO
}

void PrefixExpr::emit_branch(CodeGen& cg, JumpTarget& t, JumpTarget& f) const {
    if (kind() == NOT && is_type_bool(cg.convert(type())))
        cg.emit_branch(rhs(), f, t);
    else
        cg.branch(cg.remit(rhs()), t, f, loc().end());
}

void InfixExpr::emit_branch(CodeGen& cg, JumpTarget& t, JumpTarget& f) const {
    switch (kind()) {
        case ANDAND: {
            JumpTarget x(rhs()->loc().begin(), "and_extra");
            cg.emit_branch(lhs(), x, f);
            if (cg.enter(x))
                cg.emit_branch(rhs(), t, f);
            return;
        }
        case OROR: {
            JumpTarget x(rhs()->loc().begin(), "or_extra");
            cg.emit_branch(lhs(), t, x);
            if (cg.enter(x))
                cg.emit_branch(rhs(), t, f);
            return;
        }
        default:
            cg.branch(cg.remit(this), t, f, loc().end());
            return;
    }
}

const Def* InfixExpr::remit(CodeGen& cg) const {
    switch (kind()) {
        case ANDAND: {
            JumpTarget t(lhs()->loc().begin(), "and_true"), f(rhs()->loc().begin(), "and_false"), x(loc().end(), "and_exit");
            cg.emit_branch(lhs(), t, f);
            if (cg.enter(t)) cg.emit_jump(rhs(), x);
            if (cg.enter(f)) cg.emit_jump_boolean(false, x, lhs()->loc().end());
            return cg.converge(this, x);
        }
        case OROR: {
            JumpTarget t(lhs()->loc().begin(), "or_true"), f(rhs()->loc().begin(), "or_false"), x(loc().end(), "or_exit");
            cg.emit_branch(lhs(), t, f);
            if (cg.enter(t)) cg.emit_jump_boolean(true, x, rhs()->loc().end());
            if (cg.enter(f)) cg.emit_jump(rhs(), x);
            return cg.converge(this, x);
        }
        default:
            const TokenKind op = (TokenKind) kind();

            if (Token::is_assign(op)) {
                Value lvar = cg.lemit(lhs());
                const Def* rdef = cg.remit(rhs());

                if (op != Token::ASGN) {
                    TokenKind sop = Token::separate_assign(op);
                    rdef = cg.world().binop(Token::to_binop(sop), lvar.load(loc()), rdef, loc());
                }

                lvar.store(rdef, loc());
                return cg.world().tuple({}, loc());
            }

            const Def* ldef = cg.remit(lhs());
            const Def* rdef = cg.remit(rhs());
            return cg.world().binop(Token::to_binop(op), ldef, rdef, loc());
    }
}

const Def* PostfixExpr::remit(CodeGen& cg) const {
    Value var = cg.lemit(lhs());
    const Def* def = var.load(loc());
    const Def* one = cg.world().one(def->type(), loc());
    var.store(cg.world().arithop(Token::to_arithop((TokenKind) kind()), def, one, loc()), loc());
    return def;
}

const Def* DefiniteArrayExpr::remit(CodeGen& cg) const {
    Array<const Def*> thorin_args(num_args());
    for (size_t i = 0, e = num_args(); i != e; ++i)
        thorin_args[i] = cg.remit(arg(i));
    return cg.world().definite_array(cg.convert(type())->as<thorin::DefiniteArrayType>()->elem_type(), thorin_args, loc());
}

const Def* RepeatedDefiniteArrayExpr::remit(CodeGen& cg) const {
    Array<const Def*> args(count());
    std::fill_n(args.begin(), count(), cg.remit(value()));
    return cg.world().definite_array(args, loc());
}

const Def* TupleExpr::remit(CodeGen& cg) const {
    Array<const Def*> thorin_args(num_args());
    for (size_t i = 0, e = num_args(); i != e; ++i)
        thorin_args[i] = cg.remit(arg(i));
    return cg.world().tuple(thorin_args, loc());
}

const Def* IndefiniteArrayExpr::remit(CodeGen& cg) const {
    extra_ = cg.remit(dim());
    return cg.world().indefinite_array(cg.convert(type())->as<thorin::IndefiniteArrayType>()->elem_type(), extra_, loc());
}

const Def* SimdExpr::remit(CodeGen& cg) const {
    Array<const Def*> thorin_args(num_args());
    for (size_t i = 0, e = num_args(); i != e; ++i)
        thorin_args[i] = cg.remit(arg(i));
    return cg.world().vector(thorin_args, loc());
}

const Def* StructExpr::remit(CodeGen& cg) const {
    Array<const Def*> defs(num_elems());
    for (const auto& elem : elems())
        defs[elem.field_decl()->index()] = cg.remit(elem.expr());
    return cg.world().struct_agg(cg.convert(type())->as<thorin::StructType>(), defs, loc());
}

Var TypeAppExpr::lemit(CodeGen&) const { THORIN_UNREACHABLE; }

const Def* TypeAppExpr::remit(CodeGen&) const {
    assert(false && "TODO");
    return nullptr;
}

<<<<<<< HEAD
Var MapExpr::lemit(CodeGen& cg) const {
    if (lhs()->type()->isa<ArrayType>() || lhs()->type()->isa<TupleType>() || lhs()->type()->isa<SimdType>()) {
=======
Value MapExpr::lemit(CodeGen& cg) const {
    if (lhs()->type().isa<ArrayType>() || lhs()->type().isa<TupleType>() || lhs()->type().isa<SimdType>()) {
>>>>>>> 5daf7152
        auto agg = cg.lemit(lhs());
        return Value::create_agg(agg, cg.remit(arg(0)));
    }
    THORIN_UNREACHABLE;
}

const Def* MapExpr::remit(CodeGen& cg) const {
    if (auto fn_type = lhs()->type()->isa<FnType>()) {
        auto dst = cg.remit(lhs());
        std::vector<const Def*> defs;
        defs.push_back(nullptr); // reserve for mem but set later - some other args may update the monad
        for (const auto& arg : args())
            defs.push_back(cg.remit(arg));
        defs.front() = cg.get_mem(); // now get the current memory monad

        auto ret_type = args().size() == fn_type->size() ? nullptr : cg.convert(fn_type->return_type());

        auto ret = cg.call(dst, defs, ret_type, loc());
        if (ret_type)
            cg.set_mem(cg.cur_bb->param(0));
        return ret;
    } else if (lhs()->type()->isa<ArrayType>() || lhs()->type()->isa<TupleType>() || lhs()->type()->isa<SimdType>()) {
        auto index = cg.remit(arg(0));
        return cg.extract(cg.remit(lhs()), index, loc());
    }
    THORIN_UNREACHABLE;
}

Value FieldExpr::lemit(CodeGen& cg) const {
    return Value::create_agg(cg.lemit(lhs()), cg.world().literal_qu32(index(), loc()));
}

const Def* FieldExpr::remit(CodeGen& cg) const {
    return cg.extract(cg.remit(lhs()), index(), loc());
}

const Def* BlockExprBase::remit(CodeGen& cg) const {
    for (auto stmt : stmts())
        cg.emit(stmt);
    return cg.remit(expr());
}

const Def* RunBlockExpr::remit(CodeGen& cg) const {
    if (cg.is_reachable()) {
        World& w = cg.world();
        auto fn_mem = w.fn_type({w.mem_type()});
        auto lrun  = w.continuation(w.fn_type({w.mem_type(), fn_mem}), loc(), "run_block");
        auto run = w.run(lrun, loc());
        auto old_bb = cg.cur_bb;
        cg.cur_bb->jump(run, {cg.get_mem(), w.bottom(fn_mem, loc())}, loc());
        cg.cur_bb = lrun;
        cg.set_mem(cg.cur_bb->param(0));
        auto res = BlockExprBase::remit(cg);
        if (cg.is_reachable()) {
            assert(res);
            auto next = w.continuation(fn_mem, loc(), "run_next");
            cg.cur_bb->jump(lrun->param(1), {cg.get_mem()}, loc());
            old_bb->update_arg(1, next);
            cg.cur_bb = next;
            cg.set_mem(cg.cur_bb->param(0));
            assert(res);
            return res;
        }
    }
    return nullptr;
}

#if 0
const Def* RunBlockExpr::remit(CodeGen& cg) const {
    if (cg.is_reachable()) {
        World& w = cg.world();
        auto fn_mem = w.fn_type({w.mem_type()});
        auto lrun  = w.continuation(fn_mem, "run_block");
        auto run = w.run(lrun);
        cg.cur_bb->jump(run, {cg.get_mem()});
        cg.cur_bb = lrun;
        cg.set_mem(cg.cur_bb->param(0));
        auto res = BlockExprBase::remit(cg);
        if (cg.is_reachable()) {
            assert(res);
            auto next = w.continuation(fn_mem, "run_next");
            cg.cur_bb->jump(next, {cg.get_mem()});
            cg.cur_bb = next;
            cg.set_mem(cg.cur_bb->param(0));
            assert(res);
            return res;
        }
    }
    return nullptr;
}
#endif

void IfExpr::emit_jump(CodeGen& cg, JumpTarget& x) const {
    JumpTarget t(then_expr()->loc().begin(), "if_then"), f(else_expr()->loc().begin(), "if_else");
    cg.emit_branch(cond(), t, f);
    if (cg.enter(t))
        cg.emit_jump(then_expr(), x);
    if (cg.enter(f))
        cg.emit_jump(else_expr(), x);
    cg.jump(x, loc().end());
}

const Def* IfExpr::remit(CodeGen& cg) const {
    JumpTarget x(loc().end(), "next");
    return cg.converge(this, x);
}

const Def* WhileExpr::remit(CodeGen& cg) const {
    JumpTarget x(loc().end(), "next");
    auto break_continuation = cg.create_continuation(break_decl());

    cg.emit_jump(this, x);
    cg.jump_to_continuation(break_continuation, loc().end());
    return cg.world().tuple({}, loc());
}

void WhileExpr::emit_jump(CodeGen& cg, JumpTarget& exit_bb) const {
    JumpTarget head_bb(cond()->loc().begin(), "while_head"), body_bb(body()->loc().begin(), "while_body");
    auto continue_continuation = cg.create_continuation(continue_decl());

    cg.jump(head_bb, cond()->loc().end());
    cg.enter_unsealed(head_bb);
    cg.emit_branch(cond(), body_bb, exit_bb);
    if (cg.enter(body_bb)) {
        cg.remit(body());
        cg.jump_to_continuation(continue_continuation, cond()->loc().end());
    }
    cg.jump(head_bb, cond()->loc().end());
    head_bb.seal();
    cg.enter(exit_bb);
}

const Def* ForExpr::remit(CodeGen& cg) const {
    std::vector<const Def*> defs;
    defs.push_back(nullptr); // reserve for mem but set later - some other args may update the monad

    auto break_continuation = cg.create_continuation(break_decl());

    // peel off run and halt
    auto forexpr = expr();
    auto prefix = forexpr->isa<PrefixExpr>();
    if (prefix && (prefix->kind() == PrefixExpr::RUN || prefix->kind() == PrefixExpr::HLT))
        forexpr = prefix->rhs();

    // emit call
    auto map_expr = forexpr->as<MapExpr>();
    for (const auto& arg : map_expr->args())
        defs.push_back(cg.remit(arg));
    defs.push_back(cg.remit(fn_expr()));
    defs.push_back(break_continuation);
    auto fun = cg.remit(map_expr->lhs());
    if (prefix && prefix->kind() == PrefixExpr::RUN) fun = cg.world().run(fun, loc());
    if (prefix && prefix->kind() == PrefixExpr::HLT) fun = cg.world().hlt(fun, loc());

    defs.front() = cg.get_mem(); // now get the current memory monad
    cg.call(fun, defs, nullptr, map_expr->loc());

    cg.set_continuation(break_continuation);
    if (break_continuation->num_params() == 2)
        return break_continuation->param(1);
    else {
        Array<const Def*> defs(break_continuation->num_params()-1);
        for (size_t i = 0, e = defs.size(); i != e; ++i)
            defs[i] = break_continuation->param(i+1);
        return cg.world().tuple(defs, loc());
    }
}

const Def* FnExpr::remit(CodeGen& cg) const {
    auto continuation = emit_head(cg, loc());
    emit_body(cg, loc());
    return continuation;
}

/*
 * statements
 */

void ExprStmt::emit(CodeGen& cg) const {
    if (cg.is_reachable())
        cg.remit(expr());
}

void ItemStmt::emit(CodeGen& cg) const {
    cg.emit(item());
}

void LetStmt::emit(CodeGen& cg) const {
    if (cg.is_reachable()) {
        if (init()) {
            auto def = cg.remit(init());
            def->name = local()->symbol().str();
            cg.emit(local(), def);
        } else
            cg.emit(local(), nullptr);
    }
}

//------------------------------------------------------------------------------

void emit(World& world, const ModContents* mod) {
    CodeGen cg(world);
    mod->emit(cg);
    clear_value_numbering_table(world);
}

//------------------------------------------------------------------------------

}<|MERGE_RESOLUTION|>--- conflicted
+++ resolved
@@ -52,21 +52,8 @@
         set_continuation(continuation);
     }
 
-<<<<<<< HEAD
     Var lemit(const Expr* expr) { return expr->lemit(*this); }
     const Def* remit(const Expr* expr) { return expr->remit(*this); }
-=======
-    Value lemit(const Expr* expr) {
-        assert(!expr->needs_cast());
-        return expr->lemit(*this);
-    }
-    const Def* remit(const Expr* expr) {
-        auto def = expr->remit(*this);
-        if (expr->needs_cast())
-            def = world().convert(convert(expr->type()), def, def->loc());
-        return def;
-    }
->>>>>>> 5daf7152
     void emit_jump(const Expr* expr, JumpTarget& x) { if (is_reachable()) expr->emit_jump(*this, x); }
     void emit_branch(const Expr* expr, JumpTarget& t, JumpTarget& f) { expr->emit_branch(*this, t, f); }
     void emit(const Stmt* stmt) { if (is_reachable()) stmt->emit(*this); }
@@ -516,13 +503,8 @@
     return nullptr;
 }
 
-<<<<<<< HEAD
 Var MapExpr::lemit(CodeGen& cg) const {
     if (lhs()->type()->isa<ArrayType>() || lhs()->type()->isa<TupleType>() || lhs()->type()->isa<SimdType>()) {
-=======
-Value MapExpr::lemit(CodeGen& cg) const {
-    if (lhs()->type().isa<ArrayType>() || lhs()->type().isa<TupleType>() || lhs()->type().isa<SimdType>()) {
->>>>>>> 5daf7152
         auto agg = cg.lemit(lhs());
         return Value::create_agg(agg, cg.remit(arg(0)));
     }
