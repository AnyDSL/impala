#include "impala/ast.h"

#include "thorin/primop.h"
#include "thorin/world.h"
#include "thorin/util/array.h"

using namespace thorin;

namespace impala {

class CodeGen {
public:
    CodeGen(World& world)
        : world(world)
    {}

    /// Lam of type cn()
    Lam* basicblock(Debug dbg) { return world.lam(world.cn(), CC::C, Intrinsic::None, dbg); }

    /// Lam of type cn(mem, type) - a point in the program where control flow *j*oins
    Lam* basicblock(const thorin::Def* type, Debug dbg) {
        auto bb = world.lam(world.cn({world.mem_type(), type}), CC::C, Intrinsic::None, dbg);
        bb->param(0)->debug().set("mem");
        return bb;
    }

    Lam* enter(Lam* bb, const Def* mem) {
        cur_bb = bb;
        cur_mem = mem;
        return bb;
    }

    const Def* enter(Lam* bb) {
        enter(bb, bb->param(0));
        return bb->param(1);
    }

    const Def* frame() const { assert(cur_fn); return cur_fn->frame(); }

    std::pair<Lam*, const Def*> call(const Def* callee, Defs args, const thorin::Def* ret_type, Debug dbg) {
        if (ret_type == nullptr) {
            cur_bb->app(callee, args, dbg);
            auto next = basicblock(dbg + "_unreachable");
            return std::make_pair(next, nullptr);
        }

        std::vector<const thorin::Def*> cont_args;
        cont_args.push_back(world.mem_type());

<<<<<<< HEAD
        // if the return type is a structural sigma, flatten it
        auto sigma = ret_type->isa<thorin::Sigma>();
        if (sigma && !sigma->is_nominal()) {
            for (auto op : sigma->ops())
=======
        // if the return type is a tuple, flatten it
        auto tuple = ret_type->isa<thorin::Sigma>();
        if (tuple && tuple->is_nominal())
            tuple = nullptr;
        if (tuple) {
            for (auto op : tuple->ops())
>>>>>>> d1e1f029
                cont_args.push_back(op);
        } else
            cont_args.push_back(ret_type);

        // next is the return lam
        auto next = world.lam(world.cn(cont_args), dbg);
        next->param(0)->debug().set("mem");

        // create jump to next
        size_t csize = args.size() + 1;
        Array<const Def*> cargs(csize);
        *std::copy(args.begin(), args.end(), cargs.begin()) = next;
        cur_bb->app(callee, cargs, dbg);

        // determine return value
        const Def* ret = nullptr;
        if (sigma) {
            Array<const Def*> params(next->num_params() - 1);
            for (size_t i = 1, e = next->num_params(); i != e; ++i)
                params[i - 1] = next->param(i);
            ret = world.tuple(ret_type, params);
        } else
            ret = next->param(1);
        ret->debug().set(callee->name());

        return std::make_pair(next, ret);
    }

    Lam* create_lam(const LocalDecl* decl) {
        auto result = world.lam(convert(decl->type())->as<thorin::Pi>(), decl->debug());
        result->param(0)->debug().set("mem");
        decl->def_ = result;
        return result;
    }

    const Def* load(const Def* ptr, Location location) {
        auto l = world.load(cur_mem, ptr, location);
        cur_mem = world.extract(l, 0_u32, location);
        return world.extract(l, 1_u32, location);
    }

    void store(const Def* ptr, const Def* val, Location location) {
        cur_mem = world.store(cur_mem, ptr, val, location);
    }

    const Def* alloc(const thorin::Def* type, const Def* extra, Debug dbg) {
        if (!extra)
            extra = world.literal_qu64(0, dbg);
        auto alloc = world.alloc(type, cur_mem, extra, dbg);
        cur_mem = world.extract(alloc, 0_u32, dbg);
        return world.extract(alloc, 1, dbg);
    }

    const thorin::Def* convert(const Type* type) {
        if (auto t = thorin_type(type))
            return t;
        auto t = convert_rec(type);
        return thorin_type(type) = t;
    }

    const thorin::Def* convert_rec(const Type*);

    const thorin::Def*& thorin_type(const Type* type) { return impala2thorin_[type]; }
    const thorin::Sigma*& thorin_struct_type(const StructType* type) { return struct_type_impala2thorin_[type]; }
    const thorin::Sigma*& thorin_enum_type(const EnumType* type) { return enum_type_impala2thorin_[type]; }

    World& world;
    const Fn* cur_fn = nullptr;
    TypeMap<const thorin::Def*> impala2thorin_;
    GIDMap<const StructType*, const thorin::Sigma*> struct_type_impala2thorin_;
    GIDMap<const EnumType*,   const thorin::Sigma*> enum_type_impala2thorin_;
    Lam* cur_bb = nullptr;
    const Def* cur_mem = nullptr;
};

/*
 * Type
 */

const thorin::Def* CodeGen::convert_rec(const Type* type) {
    if (auto lambda = type->isa<Lambda>()) {
        return world.lam(world.star(), convert(lambda->body()), {lambda->name()});
    } else if (auto var = type->isa<Var>()) {
        return world.var(world.star(), var->depth());
    } else if (auto prim_type = type->isa<PrimType>()) {
        switch (prim_type->primtype_tag()) {
#define IMPALA_TYPE(itype, ttype) \
            case PrimType_##itype: return world.type_##ttype();
#include "impala/tokenlist.h"
            default: THORIN_UNREACHABLE;
        }
    } else if (auto cn = type->isa<FnType>()) {
        std::vector<const thorin::Def*> nops;
        nops.push_back(world.mem_type());
        for (size_t i = 0, e = cn->num_params(); i != e; ++i)
            nops.push_back(convert(cn->param(i)));
        return world.cn(nops);
    } else if (auto tuple_type = type->isa<TupleType>()) {
        std::vector<const thorin::Def*> nops;
        for (auto&& op : tuple_type->ops())
            nops.push_back(convert(op));
        return world.sigma(nops);
    } else if (auto struct_type = type->isa<StructType>()) {
        auto s = world.sigma(struct_type->num_ops(), struct_type->struct_decl()->symbol());
        thorin_struct_type(struct_type) = s;
        thorin_type(type) = s;
        size_t i = 0;
        for (auto&& op : struct_type->ops())
            s->set(i++, convert(op));
        thorin_type(type) = nullptr; // will be set again by CodeGen's wrapper
        return s;
    } else if (auto enum_type = type->isa<EnumType>()) {
        auto s = world.sigma(2, enum_type->enum_decl()->symbol());
        thorin_enum_type(enum_type) = s;
        thorin_type(enum_type) = s;

        auto enum_decl = enum_type->enum_decl();
        thorin::DefSet variants;
        for (auto&& option : enum_decl->option_decls())
            variants.insert(option->variant_type(*this));
        thorin::Array<const thorin::Def*> ops(variants.size());
        std::copy(variants.begin(), variants.end(), ops.begin());

        s->set(0, world.type_qu32());
        s->set(1, world.variant_type(ops));
        thorin_type(enum_type) = nullptr;
        return s;
    } else if (auto ptr_type = type->isa<PtrType>()) {
        return world.ptr_type(convert(ptr_type->pointee()), -1, thorin::AddrSpace(ptr_type->addr_space()));
    } else if (auto definite_array_type = type->isa<DefiniteArrayType>()) {
        return world.definite_array_type(convert(definite_array_type->elem_type()), definite_array_type->dim());
    } else if (auto indefinite_array_type = type->isa<IndefiniteArrayType>()) {
        return world.indefinite_array_type(convert(indefinite_array_type->elem_type()));
    } else if (type->isa<NoRetType>()) {
        return nullptr; // TODO use bottom type - once it is available in thorin
    }
    THORIN_UNREACHABLE;
}

/*
 * Decls and Function
 */

void LocalDecl::emit(CodeGen& cg, const Def* init) const {
    assert(def_ == nullptr);

    auto thorin_type = cg.convert(type());
    init = init ? init : cg.world.bot(thorin_type);

    if (is_mut()) {
        def_ = cg.world.slot(thorin_type, cg.frame(), debug());
        cg.cur_mem = cg.world.store(cg.cur_mem, def_, init, debug());
    } else {
        def_ = init;
    }
}

const thorin::Def* OptionDecl::variant_type(CodeGen& cg) const {
    std::vector<const thorin::Def*> types;
    for (auto&& arg : args())
        types.push_back(cg.convert(arg->type()));
    if (num_args() == 1) return types.back();
    return cg.world.sigma(types);
}

Lam* Fn::fn_emit_head(CodeGen& cg, Location location) const {
    auto t = cg.convert(fn_type())->as<thorin::Pi>();
    return lam_ = cg.world.lam(t, {location, fn_symbol().remove_quotation()});
}

void Fn::fn_emit_body(CodeGen& cg, Location location) const {
    // setup function nest
    THORIN_PUSH(cg.cur_fn, this);
    THORIN_PUSH(cg.cur_bb, lam());
    auto old_mem = cg.cur_mem;

    // setup memory + frame
    {
        size_t i = 0;
        auto mem_param = lam()->param(i++);
        mem_param->debug().set("mem");
        auto enter = cg.world.enter(mem_param, location);
        cg.cur_mem = cg.world.extract(enter, 0_u32, location);
        frame_ =     cg.world.extract(enter, 1_u32, location);

        // name params and setup store locations
        for (auto&& param : params()) {
            auto p = lam()->param(i++);
            p->debug().set(param->symbol());
            param->emit(cg, p);
        }

        //assert(i == lam()->num_params() || lam()->type() == cg.cn);

        if (lam()->num_params() != 0
                && lam()->params().back()->type()->isa<Pi>())
            ret_param_ = lam()->params().back();
    }

    // descend into body
    auto def = body()->remit(cg);
    if (def) {
        // flatten returned values
        if (auto tuple = body()->type()->isa<TupleType>()) {
            Array<const Def*> ret_values(tuple->num_ops() + 1);
            for (size_t i = 0, e = tuple->num_ops(); i != e; ++i)
                ret_values[i + 1] = cg.world.extract(def, i);
            ret_values[0] = cg.cur_mem;
            cg.cur_bb->app(ret_param(), ret_values, location.back());
        } else
            cg.cur_bb->app(ret_param(), {cg.cur_mem, def}, location.back());
    }

    // now handle the filter
    {
        size_t i = 0;
        auto global = pe_expr() ? pe_expr()->remit(cg) : cg.world.literal_bool(false, location);
        Array<const Def*> filter(lam()->num_params());
        filter[i++] = global; // mem param

        for (auto&& param : params()) {
            auto pe_expr = param->pe_expr();
            filter[i++] = pe_expr
                          ? cg.world.arithop_or(global, pe_expr->remit(cg), pe_expr->location())
                          : global;
        }

        // HACK for unit
        if (auto tuple_type = lam()->type()->ops().back()->isa<thorin::Sigma>()) {
            if (tuple_type->num_ops() == 0)
                filter[i++] = global;
        }

        lam()->set_filter(cg.world.tuple(filter));
    }

    cg.cur_mem = old_mem;
}

/*
 * items
 */

void Module::emit(CodeGen& cg) const {
    for (auto&& item : items()) item->emit_head(cg);
    for (auto&& item : items()) item->emit(cg);
}

static bool is_primop(const Symbol& name) {
    if      (name == "select")   return true;
    else if (name == "sizeof")   return true;
    else if (name == "bitcast")  return true;
    else if (name == "insert")   return true;
    return false;
}

void FnDecl::emit_head(CodeGen& cg) const {
    assert(def_ == nullptr);
    // no code is emitted for primops
    if (is_extern() && abi() == "\"thorin\"" && is_primop(symbol()))
        return;

    // create thorin function
    def_ = fn_emit_head(cg, location());
    if (is_extern() && abi() == "")
        lam_->make_external();

    // handle main function
    if (symbol() == "main")
        lam()->make_external();
}

void FnDecl::emit(CodeGen& cg) const {
    if (body())
        fn_emit_body(cg, location());
}

void ExternBlock::emit_head(CodeGen& cg) const {
    for (auto&& fn_decl : fn_decls()) {
        fn_decl->emit_head(cg);
        auto lam = fn_decl->lam();
        if (abi() == "\"C\"")
            lam->cc() = thorin::CC::C;
        else if (abi() == "\"device\"")
            lam->cc() = thorin::CC::Device;
        else if (abi() == "\"thorin\"" && lam) // no lam for primops
            lam->set_intrinsic();
    }
}

void ModuleDecl::emit(CodeGen&) const {}
void ImplItem::emit(CodeGen&) const {}

void StaticItem::emit_head(CodeGen& cg) const {
    def_ = cg.world.global(cg.world.bot(cg.convert(type()), location()));
}

void StaticItem::emit(CodeGen& cg) const {
    if (init()) {
        auto old_def = def_;
        def_ = cg.world.global(init()->remit(cg), is_mut(), debug());
        old_def->replace(def_);
    }
}

void StructDecl::emit_head(CodeGen& cg) const {
    cg.convert(type());
}

void OptionDecl::emit(CodeGen& cg) const {
    auto enum_type = enum_decl()->type()->as<EnumType>();
    auto variant_type = cg.convert(enum_type)->op(1)->as<VariantType>();
    auto id = cg.world.literal_qu32(index(), location());
    if (num_args() == 0) {
        auto bot = cg.world.bot(variant_type);
        def_ = cg.world.tuple(cg.thorin_enum_type(enum_type), { id, bot });
    } else {
        auto lam = cg.world.lam(cg.convert(type())->as<thorin::Pi>(), {location(), symbol()});
        auto ret = lam->param(lam->num_params() - 1);
        auto mem = lam->param(0);
        Array<const Def*> defs(num_args());
        for (size_t i = 1, e = lam->num_params(); i + 1 < e; i++)
            defs[i-1] = lam->param(i);
        auto option_val = num_args() == 1 ? defs.back() : cg.world.tuple(defs);
        auto enum_val = cg.world.tuple(cg.thorin_enum_type(enum_type), { id, cg.world.variant(variant_type, option_val) });
        lam->app(ret, { mem, enum_val }, location());
        def_ = lam;
    }
}

void EnumDecl::emit_head(CodeGen& cg) const {
    for (auto&& option_decl : option_decls())
        option_decl->emit(cg);
    cg.convert(type());
}

void TraitDecl::emit(CodeGen&) const {}
void Typedef::emit(CodeGen&) const {}

/*
 * expressions
 */

const Def* Expr::lemit(CodeGen&) const { THORIN_UNREACHABLE; }
const Def* Expr::remit(CodeGen& cg) const { return cg.load(lemit(cg), location()); }
const Def* EmptyExpr::remit(CodeGen& cg) const { return cg.world.tuple({}, location()); }

const Def* LiteralExpr::remit(CodeGen& cg) const {
    thorin::PrimTypeTag ttag;

    switch (tag()) {
#define IMPALA_LIT(itype, ttype) \
        case LIT_##itype: ttag = thorin::PrimType_##ttype; break;
#include "impala/tokenlist.h"
        case LIT_bool: ttag = thorin::PrimType_bool; break;
        default: THORIN_UNREACHABLE;
    }

    return cg.world.literal(ttag, box(), location());
}

const Def* CharExpr::remit(CodeGen& cg) const {
    return cg.world.literal_pu8(value(), location());
}

const Def* StrExpr::remit(CodeGen& cg) const {
    Array<const Def*> args(values_.size());
    for (size_t i = 0, e = args.size(); i != e; ++i)
        args[i] = cg.world.literal_pu8(values_[i], location());

    return cg.world.definite_array(args, location());
}

const Def* CastExpr::remit(CodeGen& cg) const {
    auto def = src()->remit(cg);
    auto thorin_type = cg.convert(type());
    return cg.world.convert(thorin_type, def, location());
}

const Def* RValueExpr::lemit(CodeGen& cg) const {
    assert(src()->type()->isa<RefType>());
    return src()->lemit(cg);
}

const Def* RValueExpr::remit(CodeGen& cg) const {
    if (src()->type()->isa<RefType>())
        return cg.load(lemit(cg), location());
    return src()->remit(cg);
}

const Def* PathExpr::lemit(CodeGen&) const {
    assert(value_decl()->is_mut());
    return value_decl()->def();
}

const Def* PathExpr::remit(CodeGen& cg) const {
    auto def = value_decl()->def();
    // This whole global thing is incorrect.
    // Example:
    // static a = 1;
    // static b = a;
    // Emitting this requires a load. Currently, it works because of the following hack.
    // But the hack no longer works if the order is reversed:
    // static b = a;
    // static a = 1;
    // In this case, during the emission of 'static b = a', the static item 'a' has not been replaced yet and is considered mutable.
    auto global = def->isa<Global>();
    if (global && !global->is_mutable())
        return global->init();
    return value_decl()->is_mut() || global ? cg.load(def, location()) : def;
}

const Def* PrefixExpr::remit(CodeGen& cg) const {
    switch (tag()) {
        case INC:
        case DEC: {
            auto var = rhs()->lemit(cg);
            auto val = cg.load(var, location());
            auto one = cg.world.one(val->type(), location());
            val = cg.world.arithop(Token::to_arithop((TokenTag) tag()), val, one, location());
            cg.store(var, val, location());
            return val;
        }
        case ADD: return rhs()->remit(cg);
        case SUB: return cg.world.arithop_minus(rhs()->remit(cg), location());
        case NOT: return cg.world.arithop_not(rhs()->remit(cg), location());
        case TILDE: {
            auto def = rhs()->remit(cg);
            auto ptr = cg.alloc(def->type(), rhs()->extra(), location());
            cg.store(ptr, def, location());
            return ptr;
        }
        case AND: {
            if (rhs()->type()->isa<RefType>())
                return rhs()->lemit(cg);

            auto def = rhs()->remit(cg);
            if (is_const(def))
                return cg.world.global(def, /*mutable*/ false, location());

            auto slot = cg.world.slot(cg.convert(rhs()->type()), cg.frame(), location());
            cg.store(slot, def, location());
            return slot;
        }
        case MUT: {
            return rhs()->lemit(cg);
        }
        case RUNRUN: {
            auto def = rhs()->skip_rvalue()->remit(cg);
            return cg.world.run(def, location());
        }
        case HLT: {
            auto def = rhs()->skip_rvalue()->remit(cg);
            return cg.world.hlt(def, location());
        }
        case KNOWN: {
            auto def = rhs()->skip_rvalue()->remit(cg);
            return cg.world.known(def, location());
        }
        case OR:
        case OROR:
            THORIN_UNREACHABLE;
        default:
            return cg.load(lemit(cg), location());
    }
}

const Def* PrefixExpr::lemit(CodeGen& cg) const {
    assert(tag() == MUL);
    return rhs()->remit(cg);
}

const Def* InfixExpr::remit(CodeGen& cg) const {
    switch (tag()) {
        case ANDAND: {
            auto t = cg.basicblock({lhs()->location().front(), "and_lhs_t"});
            auto f = cg.basicblock({rhs()->location().front(), "and_lhs_f"});
            auto r = cg.basicblock(cg.world.type_bool(), {location().back(), "and_result"});

            auto lcond = lhs()->remit(cg);
            auto mem = cg.cur_mem;
            cg.cur_bb->branch(lcond, t, f);

            cg.enter(t, mem);
            auto rcond = rhs()->remit(cg);
            cg.cur_bb->app(r, {cg.cur_mem, rcond});

            cg.enter(f, mem)->app(r, {cg.cur_mem, cg.world.literal(false)});
            return cg.enter(r);
        }
        case OROR: {
            auto t = cg.basicblock({lhs()->location().front(), "or_lhs_t"});
            auto f = cg.basicblock({rhs()->location().front(), "or_lhs_f"});
            auto r = cg.basicblock(cg.world.type_bool(), {location().back(), "or_result"});

            auto lcond = lhs()->remit(cg);
            auto mem = cg.cur_mem;
            cg.cur_bb->branch(lcond, t, f);

            cg.enter(f, mem);
            auto rcond = rhs()->remit(cg);
            cg.cur_bb->app(r, {cg.cur_mem, rcond});

            cg.enter(t, mem)->app(r, {cg.cur_mem, cg.world.literal(true)});
            return cg.enter(r);
        }
        default:
            const TokenTag op = (TokenTag) tag();

            if (Token::is_assign(op)) {
                auto lvar = lhs()->lemit(cg);
                auto rdef = rhs()->remit(cg);

                if (op != Token::ASGN) {
                    auto sop = Token::separate_assign(op);
                    rdef = cg.world.binop(Token::to_binop(sop), cg.load(lvar, location()), rdef, location());
                }

                cg.store(lvar, rdef, location());
                return cg.world.tuple({}, location());
            }

            auto ldef = lhs()->remit(cg);
            auto rdef = rhs()->remit(cg);
            return cg.world.binop(Token::to_binop(op), ldef, rdef, location());
    }
}

const Def* PostfixExpr::remit(CodeGen& cg) const {
    auto var = lhs()->lemit(cg);
    auto def = cg.load(var, location());
    auto one = cg.world.one(def->type(), location());
    cg.store(var, cg.world.arithop(Token::to_arithop((TokenTag) tag()), def, one, location()), location());
    return def;
}

const Def* DefiniteArrayExpr::remit(CodeGen& cg) const {
    Array<const Def*> thorin_args(num_args());
    for (size_t i = 0, e = num_args(); i != e; ++i)
        thorin_args[i] = arg(i)->remit(cg);
    return cg.world.definite_array(cg.convert(type())->as<thorin::DefiniteArrayType>()->elem_type(), thorin_args, location());
}

const Def* RepeatedDefiniteArrayExpr::remit(CodeGen& cg) const {
    Array<const Def*> args(count());
    std::fill_n(args.begin(), count(), value()->remit(cg));
    return cg.world.definite_array(args, location());
}

const Def* TupleExpr::remit(CodeGen& cg) const {
    Array<const Def*> thorin_args(num_args());
    for (size_t i = 0, e = num_args(); i != e; ++i)
        thorin_args[i] = arg(i)->remit(cg);
    return cg.world.tuple(thorin_args, location());
}

const Def* IndefiniteArrayExpr::remit(CodeGen& cg) const {
    extra_ = dim()->remit(cg);
    return cg.world.indefinite_array(cg.convert(type())->as<thorin::IndefiniteArrayType>()->elem_type(), extra_, location());
}

const Def* StructExpr::remit(CodeGen& cg) const {
    Array<const Def*> defs(num_elems());
    for (auto&& elem : elems())
        defs[elem->field_decl()->index()] = elem->expr()->remit(cg);
    return cg.world.tuple(cg.convert(type())->as<thorin::Sigma>(), defs, location());
}

const Def* TypeAppExpr::lemit(CodeGen&) const { THORIN_UNREACHABLE; }
const Def* TypeAppExpr::remit(CodeGen& /*cg*/) const { THORIN_UNREACHABLE; }

const Def* MapExpr::lemit(CodeGen& cg) const {
    auto agg = lhs()->lemit(cg);
    return cg.world.lea(agg, arg(0)->remit(cg), location());
}

const Def* MapExpr::remit(CodeGen& cg) const {
    auto ltype = unpack_ref_type(lhs()->type());

    if (auto cn = ltype->isa<FnType>()) {
        const Def* dst = nullptr;

        // Handle primops here
        if (auto type_expr = lhs()->isa<TypeAppExpr>()) { // Bitcast, sizeof and select are all polymorphic
            auto callee = type_expr->lhs()->skip_rvalue();
            if (auto path = callee->isa<PathExpr>()) {
                if (auto fn_decl = path->value_decl()->isa<FnDecl>()) {
                    if (fn_decl->is_extern() && fn_decl->abi() == "\"thorin\"") {
                        auto name = fn_decl->fn_symbol().remove_quotation();
                        if (name == "bitcast") {
                            return cg.world.bitcast(cg.convert(type_expr->type_arg(0)), arg(0)->remit(cg), location());
                        } else if (name == "select") {
                            return cg.world.select(arg(0)->remit(cg), arg(1)->remit(cg), arg(2)->remit(cg), location());
                        } else if (name == "insert") {
                            return cg.world.insert(arg(0)->remit(cg), arg(1)->remit(cg), arg(2)->remit(cg), location());
                        } else if (name == "sizeof") {
                            return cg.world.size_of(cg.convert(type_expr->type_arg(0)), location());
                        } else if (name == "undef") {
                            return cg.world.bot(cg.convert(type_expr->type_arg(0)), location());
                        } else if (name == "reserve_shared") {
                            auto ptr_type = cg.convert(type());
                            auto cn = cg.world.cn({
                                cg.world.mem_type(), cg.world.type_qs32(),
                                cg.world.cn({ cg.world.mem_type(), ptr_type }) });
                            auto cont = cg.world.lam(cn, {location(), "reserve_shared"});
                            cont->set_intrinsic();
                            dst = cont;
                        } else if (name == "atomic") {
                            auto poly_type = cg.convert(type());
                            auto ptr_type = cg.convert(arg(1)->type());
                            auto cn = cg.world.cn({
                                cg.world.mem_type(), cg.world.type_pu32(), ptr_type, poly_type,
                                cg.world.cn({ cg.world.mem_type(), poly_type }) });
                            auto cont = cg.world.lam(cn, {location(), "atomic"});
                            cont->set_intrinsic();
                            dst = cont;
                        } else if (name == "cmpxchg") {
                            auto ptr_type = cg.convert(arg(0)->type());
                            auto poly_type = ptr_type->as<thorin::PtrType>()->pointee();
                            auto cn = cg.world.cn({
                                cg.world.mem_type(), ptr_type, poly_type, poly_type,
                                cg.world.cn({ cg.world.mem_type(), poly_type, cg.world.type_bool() })
                            });
                            auto cont = cg.world.lam(cn, {location(), "cmpxchg"});
                            cont->set_intrinsic();
                            dst = cont;
                        } else if (name == "pe_info") {
                            auto poly_type = cg.convert(arg(1)->type());
                            auto string_type = cg.world.ptr_type(cg.world.indefinite_array_type(cg.world.type_pu8()));
                            auto cn = cg.world.cn({
                                cg.world.mem_type(), string_type, poly_type,
                                cg.world.cn({ cg.world.mem_type() }) });
                            auto cont = cg.world.lam(cn, {location(), "pe_info"});
                            cont->set_intrinsic();
                            dst = cont;
                        } else if (name == "pe_known") {
                            auto poly_type = cg.convert(arg(0)->type());
                            auto cn = cg.world.cn({
                                cg.world.mem_type(), poly_type,
                                cg.world.cn({ cg.world.mem_type(), cg.world.type_bool() }) });
                            auto cont = cg.world.lam(cn, {location(), "pe_known"});
                            cont->set_intrinsic();
                            dst = cont;
                        }
                    }
                }
            }
        }

        dst = dst ? dst : lhs()->remit(cg);

        std::vector<const Def*> defs;
        defs.push_back(nullptr);    // reserve for mem but set later - some other args may update mem
        for (auto&& arg : args())
            defs.push_back(arg.get()->remit(cg));
        defs.front() = cg.cur_mem; // now get the current memory value

        auto ret_type = num_args() == cn->num_params() ? nullptr : cg.convert(cn->return_type());
        const Def* ret;
        std::tie(cg.cur_bb, ret) = cg.call(dst, defs, ret_type, thorin::Debug(location(), dst->name()) + "_cont");
        if (ret_type)
            cg.cur_mem = cg.cur_bb->param(0);

        return ret;
    } else if (ltype->isa<ArrayType>() || ltype->isa<TupleType>()) {
        auto index = arg(0)->remit(cg);
        return cg.world.extract(lhs()->remit(cg), index, location());
    }
    THORIN_UNREACHABLE;
}

const Def* FieldExpr::lemit(CodeGen& cg) const {
    auto value = lhs()->lemit(cg);
    return cg.world.lea(value, cg.world.literal_qu32(index(), location()), location());
}

const Def* FieldExpr::remit(CodeGen& cg) const {
    return cg.world.extract(lhs()->remit(cg), index(), location());
}

const Def* BlockExpr::remit(CodeGen& cg) const {
    for (auto&& stmt : stmts()) {
        if (auto item_stmnt = stmt->isa<ItemStmt>())
            item_stmnt->item()->emit_head(cg);
    }

    for (auto&& stmt : stmts()) stmt->emit(cg);

    return expr()->remit(cg);
}

const Def* IfExpr::remit(CodeGen& cg) const {
    auto thorin_type = cg.convert(type());

    auto if_then = cg.basicblock({then_expr()->location().front(), "if_then"});
    auto if_else = cg.basicblock({else_expr()->location().front(), "if_else"});
    auto if_join = thorin_type ? cg.basicblock(thorin_type, {location().back(), "if_join"}) : nullptr; // TODO rewrite with bottom type

    auto c = cond()->remit(cg);
    cg.cur_bb->branch(c, if_then, if_else, cond()->location().back());
    auto head_mem = cg.cur_mem;

    cg.enter(if_then, head_mem);
    if (auto tdef = then_expr()->remit(cg))
        cg.cur_bb->app(if_join, {cg.cur_mem, tdef}, location().back());

    cg.enter(if_else, head_mem);
    if (auto fdef = else_expr()->remit(cg))
        cg.cur_bb->app(if_join, {cg.cur_mem, fdef}, location().back());

    if (thorin_type)
        return cg.enter(if_join);
    return nullptr; // TODO use bottom type
}

const Def* MatchExpr::remit(CodeGen& cg) const {
    auto thorin_type = cg.convert(type());

    auto join = thorin_type ? cg.basicblock(thorin_type, {location().back(), "match_join"}) : nullptr; // TODO rewrite with bottom type

    auto matcher = expr()->remit(cg);
    auto enum_type = expr()->type()->isa<EnumType>();
    bool is_integer = is_int(expr()->type());
    bool is_simple = enum_type && enum_type->enum_decl()->is_simple();

    if (is_integer || is_simple) {
        // integers: match lam
        Lam* otherwise;
        size_t num_targets = num_arms();
        Array<const Def*> defs(num_targets);
        Array<Lam*> targets(num_targets);

        for (size_t i = 0, e = num_targets; i != e; ++i) {
            // last pattern will always be taken
            if (!arm(i)->ptrn()->is_refutable() || i == e - 1) {
                num_targets = i;
                arm(i)->ptrn()->emit(cg, matcher);
                otherwise = cg.basicblock({arm(i)->location().front(), "otherwise"});
                break;
            } else {
                if (is_integer) {
                    defs[i] = arm(i)->ptrn()->as<LiteralPtrn>()->emit_literal(cg);
                } else {
                    auto enum_ptrn = arm(i)->ptrn()->as<EnumPtrn>();
                    auto option_decl = enum_ptrn->path()->decl()->as<OptionDecl>();
                    defs[i] = cg.world.literal_qu32(option_decl->index(), arm(i)->ptrn()->location());
                }
                targets[i] = cg.basicblock({arm(i)->location().front(), "case"});
            }
        }

        targets.shrink(num_targets);
        defs.shrink(num_targets);

        auto matcher_int = is_integer ? matcher : cg.world.extract(matcher, 0_u32, matcher->debug());
        cg.cur_bb->match(matcher_int, otherwise, defs, targets, {location().front(), "match"});
        auto mem = cg.cur_mem;

        for (size_t i = 0; i != num_targets; ++i) {
            cg.enter(targets[i], mem);
            if (auto def = arm(i)->expr()->remit(cg))
                cg.cur_bb->app(join, {cg.cur_mem, def}, location().back());
        }

        bool no_otherwise = num_arms() == num_targets;
        if (!no_otherwise) {
            cg.enter(otherwise, mem);
            if (auto def = arm(num_targets)->expr()->remit(cg))
                cg.cur_bb->app(join, {cg.cur_mem, def}, location().back());
        }
    } else {
        // general case: if/else
        for (size_t i = 0, e = num_arms(); i != e; ++i) {
            auto case_true  = cg.basicblock({arm(i)->location().front(), "case_true"});
            auto case_false = cg.basicblock({arm(i)->location().front(), "case_false"});

            arm(i)->ptrn()->emit(cg, matcher);

            // last pattern will always be taken
            auto cond = i == e - 1
                ? cg.world.literal_bool(true, arm(i)->ptrn()->location())
                : arm(i)->ptrn()->emit_cond(cg, matcher);

            cg.cur_bb->branch(cond, case_true, case_false, arm(i)->ptrn()->location().back());

            auto mem = cg.cur_mem;
            cg.enter(case_true, mem);
            if (auto def = arm(i)->expr()->remit(cg))
                cg.cur_bb->app(join, {cg.cur_mem, def}, arm(i)->location().back());

            cg.enter(case_false, mem);
        }
    }

    if (thorin_type)
        return cg.enter(join);
    return nullptr; // TODO use bottom type
}

const Def* WhileExpr::remit(CodeGen& cg) const {
    auto head_bb = cg.world.lam(cg.world.cn({cg.world.mem_type()}), CC::C, Intrinsic::None, {location().front(), "while_head"});
    head_bb->param(0)->debug().set("mem");
    auto body_bb = cg.basicblock({body()->location().front(), "while_body"});
    auto exit_bb = cg.basicblock({body()->location().back(),  "while_exit"});
    auto cont_bb = cg.create_lam(continue_decl());
    auto brk__bb = cg.create_lam(break_decl());

    cg.cur_bb->app(head_bb, {cg.cur_mem}, cond()->location().back());

    cg.enter(head_bb, head_bb->param(0));
    auto c = cond()->remit(cg);
    cg.cur_bb->branch(c, body_bb, exit_bb);
    auto head_mem = cg.cur_mem;

    cg.enter(body_bb, cg.cur_mem);
    body()->remit(cg);
    cg.cur_bb->app(cont_bb, {cg.cur_mem}, body()->location().back());

    cg.enter(cont_bb, cont_bb->param(0));
    cg.cur_bb->app(head_bb, {cg.cur_mem}, body()->location().back());

    cg.enter(exit_bb, head_mem);
    cg.cur_bb->app(brk__bb, {cg.cur_mem}, body()->location().back());

    cg.enter(brk__bb, brk__bb->param(0));
    return cg.world.tuple({}, location());
}

const Def* ForExpr::remit(CodeGen& cg) const {
    std::vector<const Def*> args;
    args.push_back(nullptr); // reserve for mem but set later - some other args may update the monad

    auto break_bb = cg.create_lam(break_decl());

    // emit call
    auto map_expr = expr()->as<MapExpr>();
    for (auto&& arg : map_expr->args())
        args.push_back(arg.get()->remit(cg));
    args.push_back(fn_expr()->remit(cg));
    args.push_back(break_bb);
    auto fun = map_expr->lhs()->remit(cg);

    args.front() = cg.cur_mem; // now get the current memory monad
    cg.call(fun, args, nullptr, map_expr->location());

    cg.enter(break_bb, break_bb->param(0));
    if (break_bb->num_params() == 2)
        return break_bb->param(1);
    else {
        Array<const Def*> args(break_bb->num_params()-1);
        for (size_t i = 0, e = args.size(); i != e; ++i)
            args[i] = break_bb->param(i+1);
        return cg.world.tuple(args, location());
    }
}

const Def* FnExpr::remit(CodeGen& cg) const {
    auto lam = fn_emit_head(cg, location());
    fn_emit_body(cg, location());
    return lam;
}

/*
 * patterns
 */

void IdPtrn::emit(CodeGen& cg, const thorin::Def* init) const {
    init->debug().set(local()->symbol());
    local()->emit(cg, init);
}

const thorin::Def* IdPtrn::emit_cond(CodeGen& cg, const thorin::Def*) const {
    return cg.world.literal(true);
}

void EnumPtrn::emit(CodeGen& cg, const thorin::Def* init) const {
    if (num_args() == 0) return;
    auto variant_type = path()->decl()->as<OptionDecl>()->variant_type(cg);
    auto variant = cg.world.cast(variant_type, cg.world.extract(init, 1), location());
    for (size_t i = 0, e = num_args(); i != e; ++i) {
        arg(i)->emit(cg, num_args() == 1 ? variant : cg.world.extract(variant, i, location()));
    }
}

const thorin::Def* EnumPtrn::emit_cond(CodeGen& cg, const thorin::Def* init) const {
    auto index = path()->decl()->as<OptionDecl>()->index();
    auto cond = cg.world.cmp_eq(cg.world.extract(init, 0_u32, location()), cg.world.literal_qu32(index, location()));
    if (num_args() > 0) {
        auto variant_type = path()->decl()->as<OptionDecl>()->variant_type(cg);
        auto variant = cg.world.cast(variant_type, cg.world.extract(init, 1, location()), location());
        for (size_t i = 0, e = num_args(); i != e; ++i) {
            if (!arg(i)->is_refutable()) continue;
            auto arg_cond = arg(i)->emit_cond(cg, num_args() == 1 ? variant : cg.world.extract(variant, i, location()));
            cond = cg.world.arithop_and(cond, arg_cond, location());
        }
    }
    return cond;
}

void TuplePtrn::emit(CodeGen& cg, const thorin::Def* init) const {
    for (size_t i = 0, e = num_elems(); i != e; ++i)
        elem(i)->emit(cg, cg.world.extract(init, i, location()));
}

const thorin::Def* TuplePtrn::emit_cond(CodeGen& cg, const thorin::Def* init) const {
    const Def* cond = nullptr;
    for (size_t i = 0, e = num_elems(); i != e; ++i) {
        if (!elem(i)->is_refutable()) continue;

        auto next = elem(i)->emit_cond(cg, cg.world.extract(init, i, location()));
        cond = cond ? cg.world.arithop_and(cond, next) : next;
    }
    return cond ? cond : cg.world.literal(true);
}

const thorin::Def* LiteralPtrn::emit_literal(CodeGen& cg) const {
    auto def = literal()->remit(cg);
    return has_minus() ? cg.world.arithop_minus(def, def->debug()) : def;
}

void LiteralPtrn::emit(CodeGen&, const thorin::Def*) const {}

const thorin::Def* LiteralPtrn::emit_cond(CodeGen& cg, const thorin::Def* init) const {
    return cg.world.cmp_eq(init, emit_literal(cg));
}

/*
 * statements
 */

void ExprStmt::emit(CodeGen& cg) const { expr()->remit(cg); }
void ItemStmt::emit(CodeGen& cg) const { item()->emit(cg); }

void LetStmt::emit(CodeGen& cg) const {
    ptrn()->emit(cg, init() ? init()->remit(cg) : cg.world.bot(cg.convert(ptrn()->type()), ptrn()->location()));
}

void AsmStmt::emit(CodeGen& cg) const {
    Array<const thorin::Def*> outs(num_outputs());
    for (size_t i = 0, e = num_outputs(); i != e; ++i)
        outs[i] = cg.convert(output(i)->expr()->type()->as<RefType>()->pointee());

    Array<const Def*> ins(num_inputs());
    for (size_t i = 0, e = num_inputs(); i != e; ++i)
        ins[i] = input(i)->expr()->remit(cg);

    thorin::Assembly::Flags flags = thorin::Assembly::Flags::NoFlag;
    for (auto&& option : options()) {
        if (option == "volatile")
            flags |= thorin::Assembly::Flags::HasSideEffects;
        else if (option == "alignstack")
            flags |= thorin::Assembly::Flags::IsAlignStack;
        else if (option == "intel")
            flags |= thorin::Assembly::Flags::IsIntelDialect;
    }

    auto assembly = cg.world.assembly(outs, cg.cur_mem, ins, asm_template(),
            output_constraints(), input_constraints(), clobbers(), flags, location());

    size_t i = 0;
    cg.cur_mem = assembly->out(i++);
    for (auto&& output: outputs())
        cg.store(output->expr()->lemit(cg), assembly->out(i++), location());
}

//------------------------------------------------------------------------------

void emit(World& world, const Module* mod) {
    CodeGen cg(world);
    mod->emit(cg);
}

//------------------------------------------------------------------------------

}<|MERGE_RESOLUTION|>--- conflicted
+++ resolved
@@ -47,19 +47,10 @@
         std::vector<const thorin::Def*> cont_args;
         cont_args.push_back(world.mem_type());
 
-<<<<<<< HEAD
-        // if the return type is a structural sigma, flatten it
+        // if the return type is a sigma, flatten it
         auto sigma = ret_type->isa<thorin::Sigma>();
         if (sigma && !sigma->is_nominal()) {
             for (auto op : sigma->ops())
-=======
-        // if the return type is a tuple, flatten it
-        auto tuple = ret_type->isa<thorin::Sigma>();
-        if (tuple && tuple->is_nominal())
-            tuple = nullptr;
-        if (tuple) {
-            for (auto op : tuple->ops())
->>>>>>> d1e1f029
                 cont_args.push_back(op);
         } else
             cont_args.push_back(ret_type);
