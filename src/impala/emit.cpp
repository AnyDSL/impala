--- conflicted
+++ resolved
@@ -459,19 +459,6 @@
 }
 
 Var MapExpr::lemit(CodeGen& cg) const {
-<<<<<<< HEAD
-#if 0
-    if (auto array = lhs()->type().isa<ArrayType>()) {
-        auto offset = cg.remit(arg(0));
-        return Var(cg.lemit(lhs()), offset);
-    } else if (auto tuple = lhs()->type().isa<TupleType>()) {
-        auto offset = cg.remit(arg(0));
-        return Var(cg.lemit(lhs()), offset);
-    } else
-        THORIN_UNREACHABLE;
-#endif
-    return Var();
-=======
     if (lhs()->type().isa<ArrayType>() || lhs()->type().isa<TupleType>()) {
         auto index = cg.remit(arg(0));
         if (is_lvalue())
@@ -480,7 +467,6 @@
             return Var::create_agg(Var::create_val(cg, cg.remit(lhs())), index);
     }
     THORIN_UNREACHABLE;
->>>>>>> 04853424
 }
 
 Def MapExpr::remit(CodeGen& cg) const {
