--- conflicted
+++ resolved
@@ -277,10 +277,6 @@
     if (is_extern())
         lambda_->make_external();
 
-<<<<<<< HEAD
-    // handle main function
-=======
->>>>>>> eed0907e
     if (symbol() == "main") {
         lambda()->name += "_impala";
         lambda()->make_external();
