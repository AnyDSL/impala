--- conflicted
+++ resolved
@@ -525,69 +525,34 @@
     return rhs()->remit(cg);
 }
 
-<<<<<<< HEAD
-const Def* InfixExpr::remit(CodeGen& cg) const {
-    switch (tag()) {
-        case ANDAND: {
-            auto t = cg.basicblock({lhs()->loc().front(), "and_lhs_t"});
-            auto f = cg.basicblock({rhs()->loc().front(), "and_lhs_f"});
-            auto r = cg.basicblock(cg.world.type_bool(), {loc().back(), "and_result"});
-
-            auto lcond = lhs()->remit(cg);
-            auto mem = cg.cur_mem;
-            cg.cur_bb->branch(lcond, t, f);
-
-            cg.enter(t, mem);
-            auto rcond = rhs()->remit(cg);
-            cg.cur_bb->app(r, {cg.cur_mem, rcond});
-
-            cg.enter(f, mem)->app(r, {cg.cur_mem, cg.world.lit(false)});
-            return cg.enter(r);
-        }
-        case OROR: {
-            auto t = cg.basicblock({lhs()->loc().front(), "or_lhs_t"});
-            auto f = cg.basicblock({rhs()->loc().front(), "or_lhs_f"});
-            auto r = cg.basicblock(cg.world.type_bool(), {loc().back(), "or_result"});
-
-            auto lcond = lhs()->remit(cg);
-            auto mem = cg.cur_mem;
-            cg.cur_bb->branch(lcond, t, f);
-
-            cg.enter(f, mem);
-            auto rcond = rhs()->remit(cg);
-            cg.cur_bb->app(r, {cg.cur_mem, rcond});
-
-            cg.enter(t, mem)->app(r, {cg.cur_mem, cg.world.lit(true)});
-            return cg.enter(r);
-=======
-void Expr::emit_branch(CodeGen& cg, Continuation* jump_true, Continuation* jump_false) const {
-    auto expr_true  = cg.basicblock({ location().back(), "expr_true"  });
-    auto expr_false = cg.basicblock({ location().back(), "expr_false" });
+void Expr::emit_branch(CodeGen& cg, Lam* jump_t, Lam* jump_f) const {
+    auto expr_t  = cg.basicblock({ loc().back(), "expr_t"  });
+    auto expr_f = cg.basicblock({ loc().back(), "expr_f" });
     auto cond = remit(cg);
-    cg.cur_bb->branch(cond, expr_true, expr_false, location().back());
-    expr_true->jump(jump_true, { cg.cur_mem });
-    expr_false->jump(jump_false, { cg.cur_mem });
-}
-
-void InfixExpr::emit_branch(CodeGen& cg, Continuation* jump_true, Continuation* jump_false) const {
-    auto jump_type = jump_true->type();
+    cg.cur_bb->branch(cond, expr_t, expr_f, loc().back());
+    expr_t->app(jump_t, { cg.cur_mem });
+    expr_f->app(jump_f, { cg.cur_mem });
+}
+
+void InfixExpr::emit_branch(CodeGen& cg, Lam* jump_t, Lam* jump_f) const {
+    auto jump_type = jump_t->type();
     switch (tag()) {
         case OROR: {
-                auto or_false = cg.world.continuation(jump_type, { location().back(), "or_false" });
-                lhs()->emit_branch(cg, jump_true, or_false);
-                cg.enter(or_false, or_false->param(0));
-                rhs()->emit_branch(cg, jump_true, jump_false);
+                auto or_f = cg.world.lam(jump_type, { loc().back(), "or_f" });
+                lhs()->emit_branch(cg, jump_t, or_f);
+                cg.enter(or_f, or_f->param(0));
+                rhs()->emit_branch(cg, jump_t, jump_f);
             }
             break;
         case ANDAND: {
-                auto and_true = cg.world.continuation(jump_type, { location().back(), "and_true" });
-                lhs()->emit_branch(cg, and_true, jump_false);
-                cg.enter(and_true, and_true->param(0));
-                rhs()->emit_branch(cg, jump_true, jump_false);
+                auto and_t = cg.world.lam(jump_type, { loc().back(), "and_t" });
+                lhs()->emit_branch(cg, and_t, jump_f);
+                cg.enter(and_t, and_t->param(0));
+                rhs()->emit_branch(cg, jump_t, jump_f);
             }
             break;
         default:
-            return Expr::emit_branch(cg, jump_true, jump_false);
+            return Expr::emit_branch(cg, jump_t, jump_f);
     }
 }
 
@@ -595,15 +560,14 @@
     switch (tag()) {
         case OROR:
         case ANDAND: {
-            auto result     = cg.basicblock(cg.world.type_bool(), { location().back(), "infix_result" });
-            auto jump_type  = cg.world.fn_type({ cg.world.mem_type() });
-            auto jump_true  = cg.world.continuation(jump_type, { location().back(), "jump_true" });
-            auto jump_false = cg.world.continuation(jump_type, { location().back(), "jump_true" });
-            emit_branch(cg, jump_true, jump_false);
-            jump_true->jump(result, { jump_true->param(0), cg.world.literal(true) });
-            jump_false->jump(result, { jump_false->param(0), cg.world.literal(false) });
+            auto result    = cg.basicblock(cg.world.type_bool(), { loc().back(), "infix_result" });
+            auto jump_type = cg.world.cn({ cg.world.mem_type() });
+            auto jump_t    = cg.world.lam(jump_type, { loc().back(), "jump_t" });
+            auto jump_f    = cg.world.lam(jump_type, { loc().back(), "jump_t" });
+            emit_branch(cg, jump_t, jump_f);
+            jump_t->app(result, { jump_t->param(0), cg.world.lit(true) });
+            jump_f->app(result, { jump_f->param(0), cg.world.lit(false) });
             return cg.enter(result);
->>>>>>> 8324d421
         }
         default:
             const TokenTag op = (TokenTag) tag();
@@ -792,22 +756,12 @@
 const Def* IfExpr::remit(CodeGen& cg) const {
     auto thorin_type = cg.convert(type());
 
-<<<<<<< HEAD
-    auto if_then = cg.basicblock({then_expr()->loc().front(), "if_then"});
-    auto if_else = cg.basicblock({else_expr()->loc().front(), "if_else"});
+    auto jump_type = cg.world.cn({ cg.world.mem_type() });
+    auto if_then = cg.world.lam(jump_type, {then_expr()->loc().front(), "if_then"});
+    auto if_else = cg.world.lam(jump_type, {else_expr()->loc().front(), "if_else"});
     auto if_join = thorin_type ? cg.basicblock(thorin_type, {loc().back(), "if_join"}) : nullptr; // TODO rewrite with bottom type
 
-    auto c = cond()->remit(cg);
-    cg.cur_bb->branch(c, if_then, if_else, cond()->loc().back());
-    auto head_mem = cg.cur_mem;
-=======
-    auto jump_type = cg.world.fn_type({ cg.world.mem_type() });
-    auto if_then = cg.world.continuation(jump_type, {then_expr()->location().front(), "if_then"});
-    auto if_else = cg.world.continuation(jump_type, {else_expr()->location().front(), "if_else"});
-    auto if_join = thorin_type ? cg.basicblock(thorin_type, {location().back(), "if_join"}) : nullptr; // TODO rewrite with bottom type
-
     cond()->emit_branch(cg, if_then, if_else);
->>>>>>> 8324d421
 
     cg.enter(if_then, if_then->param(0));
     if (auto tdef = then_expr()->remit(cg))
@@ -880,8 +834,8 @@
     } else {
         // general case: if/else
         for (size_t i = 0, e = num_arms(); i != e; ++i) {
-            auto case_true  = cg.basicblock({arm(i)->loc().front(), "case_true"});
-            auto case_false = cg.basicblock({arm(i)->loc().front(), "case_false"});
+            auto case_t  = cg.basicblock({arm(i)->loc().front(), "case_t"});
+            auto case_f = cg.basicblock({arm(i)->loc().front(), "case_f"});
 
             arm(i)->ptrn()->emit(cg, matcher);
 
@@ -890,14 +844,14 @@
                 ? cg.world.lit_bool(true, arm(i)->ptrn()->loc())
                 : arm(i)->ptrn()->emit_cond(cg, matcher);
 
-            cg.cur_bb->branch(cond, case_true, case_false, arm(i)->ptrn()->loc().back());
+            cg.cur_bb->branch(cond, case_t, case_f, arm(i)->ptrn()->loc().back());
 
             auto mem = cg.cur_mem;
-            cg.enter(case_true, mem);
+            cg.enter(case_t, mem);
             if (auto def = arm(i)->expr()->remit(cg))
                 cg.cur_bb->app(join, {cg.cur_mem, def}, arm(i)->loc().back());
 
-            cg.enter(case_false, mem);
+            cg.enter(case_f, mem);
         }
     }
 
@@ -909,20 +863,12 @@
 const Def* WhileExpr::remit(CodeGen& cg) const {
     auto head_bb = cg.world.lam(cg.world.cn({cg.world.mem_type()}), CC::C, Intrinsic::None, {loc().front(), "while_head"});
     head_bb->param(0)->debug().set("mem");
-<<<<<<< HEAD
-    auto body_bb = cg.basicblock({body()->loc().front(), "while_body"});
-    auto exit_bb = cg.basicblock({body()->loc().back(),  "while_exit"});
+
+    auto jump_type = cg.world.cn({ cg.world.mem_type() });
+    auto body_bb = cg.world.lam(jump_type, {body()->loc().front(), "while_body"});
+    auto exit_bb = cg.world.lam(jump_type, {body()->loc().back(),  "while_exit"});
     auto cont_bb = cg.create_lam(continue_decl());
     auto brk__bb = cg.create_lam(break_decl());
-=======
-
-    auto jump_type = cg.world.fn_type({ cg.world.mem_type() });
-    auto body_bb = cg.world.continuation(jump_type, {body()->location().front(), "while_body"});
-    auto exit_bb = cg.world.continuation(jump_type, {body()->location().back(),  "while_exit"});
-
-    auto cont_bb = cg.create_continuation(continue_decl());
-    auto brk__bb = cg.create_continuation(break_decl());
->>>>>>> 8324d421
 
     cg.cur_bb->app(head_bb, {cg.cur_mem}, cond()->loc().back());
 
@@ -936,13 +882,8 @@
     cg.enter(cont_bb, cont_bb->param(0));
     cg.cur_bb->app(head_bb, {cg.cur_mem}, body()->loc().back());
 
-<<<<<<< HEAD
-    cg.enter(exit_bb, head_mem);
+    cg.enter(exit_bb, exit_bb->param(0));
     cg.cur_bb->app(brk__bb, {cg.cur_mem}, body()->loc().back());
-=======
-    cg.enter(exit_bb, exit_bb->param(0));
-    cg.cur_bb->jump(brk__bb, {cg.cur_mem}, body()->location().back());
->>>>>>> 8324d421
 
     cg.enter(brk__bb, brk__bb->param(0));
     return cg.world.tuple({}, loc());
