--- conflicted
+++ resolved
@@ -45,20 +45,12 @@
 #endif
         string out_name;
         bool help,
-<<<<<<< HEAD
              emit_cint, emit_thorin, emit_ast, emit_annotated, emit_llvm,
              emit_domtree, emit_postdomtree, emit_looptree, emit_ycomp,
              emit_ycomp_cfg, fancy,
-             opt_thorin, opt_s, opt_0, opt_1, opt_2, opt_3,
+             opt_thorin, opt_s, opt_0, opt_1, opt_2, opt_3, debug,
              nocleanup, nossa, tobias_ycomp;
-	YCompCommandLine yComp;
-=======
-             emit_cint, emit_thorin, emit_il, emit_ast, emit_annotated, emit_llvm,
-             emit_domtree, emit_postdomtree, emit_looptree,
-             fancy, nocolor,
-             opt_thorin, opt_s, opt_0, opt_1, opt_2, opt_3, debug,
-             nocleanup, nossa;
->>>>>>> c74ff38c
+        YCompCommandLine yComp;
 
         int vectorlength = 0;
         auto cmd_parser = ArgParser()
@@ -83,16 +75,11 @@
             .add_option<bool>("emit-looptree",      "emit loop tree", emit_looptree, false)
             .add_option<bool>("emit-postdomtree",   "emit dom tree", emit_postdomtree, false)
             .add_option<bool>("emit-thorin",        "emit textual THORIN representation of impala program", emit_thorin, false)
-<<<<<<< HEAD
             .add_option<bool>("emit-ycomp",         "emit ycomp-compatible graph representation of impala program", emit_ycomp, false)
             .add_option<bool>("emit-ycomp-cfg",     "emit ycomp-compatible control-flow graph representation of impala program", emit_ycomp_cfg, false)
             .add_option<bool>("tobias",             "ycomp_test", tobias_ycomp, false)
             .add_option<bool>("f",                  "use fancy output: impala's AST dump uses only parentheses where necessary", fancy, false)
-=======
-            .add_option<bool>("f",                  "use fancy output", fancy, false)
             .add_option<bool>("g",                  "emit debug information", debug, false)
-            .add_option<bool>("nc",                 "use uncolored output", nocolor, false)
->>>>>>> c74ff38c
             .add_option<bool>("nocleanup",          "no clean-up phase", nocleanup, false)
             .add_option<bool>("nossa",              "use slots + load/store instead of SSA construction", nossa, false)
             .add_option< int>("vectorize",          "run vectorizer on main with given vector length (experimental), arg=<vector length>", vectorlength, false)
@@ -221,12 +208,11 @@
                 //thorin::vectorize(scope, vectorlength);
                 //init.world.cleanup();
             //}
-<<<<<<< HEAD
             if (emit_thorin)      thorin::emit_thorin(init.world);
             if (emit_domtree)     Scope::for_each(init.world, [] (const Scope& scope) { scope.f_cfg().domtree().dump(); });
             if (emit_postdomtree) Scope::for_each(init.world, [] (const Scope& scope) { scope.b_cfg().domtree().dump(); });
             if (emit_looptree)    Scope::for_each(init.world, [] (const Scope& scope) { scope.f_cfg().looptree().dump(); });
-            if (emit_llvm)        thorin::emit_llvm(init.world, opt);
+            if (emit_llvm)        thorin::emit_llvm(init.world, opt, debug);
             if (emit_ycomp)       thorin::emit_ycomp(init.world, true);
             if (emit_ycomp_cfg)   thorin::emit_ycomp_cfg(init.world);
 
@@ -247,14 +233,6 @@
                 std::cout << "Printing DFG: (false)" << std::endl;
                 DFGBase<false>::emit_world(init.world);
             }*/
-=======
-            if (emit_thorin)        thorin::emit_thorin(init.world, fancy, !nocolor);
-            if (emit_il)            thorin::emit_il(init.world, fancy);
-            if (emit_domtree)       Scope::for_each(init.world, [] (const Scope& scope) { scope.domtree()->dump(); });
-            if (emit_postdomtree)   Scope::for_each(init.world, [] (const Scope& scope) { scope.postdomtree()->dump(); });
-            if (emit_looptree)      Scope::for_each(init.world, [] (const Scope& scope) { scope.looptree()->dump(); });
-            if (emit_llvm)          thorin::emit_llvm(init.world, opt, debug);
->>>>>>> c74ff38c
         } else
             return EXIT_FAILURE;
 
