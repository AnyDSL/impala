--- conflicted
+++ resolved
@@ -40,19 +40,14 @@
 #ifndef NDEBUG
         Names breakpoints;
 #endif
-<<<<<<< HEAD
-        string outfile;
-        bool help, emit_thorin, emit_ast, emit_annotated, emit_llvm, emit_domtree, emit_postdomtree, emit_looptree, fancy, nocolor, opt_thorin, opt_s, opt_0, opt_1, opt_2, opt_3, nocleanup, nossa = false;
-=======
         string out_name;
         bool help,
-             emit_cint, emit_thorin, emit_il, emit_ast, emit_annotated, emit_llvm,
+             emit_cint, emit_thorin, emit_ast, emit_annotated, emit_llvm,
              emit_domtree, emit_postdomtree, emit_looptree,
              fancy, nocolor,
              opt_thorin, opt_s, opt_0, opt_1, opt_2, opt_3,
              nocleanup, nossa;
 
->>>>>>> 0fc7ab7a
         int vectorlength = 0;
         auto cmd_parser = ArgParser()
             .implicit_option("infiles", "input files", infiles)
@@ -71,11 +66,7 @@
             .add_option<bool>("emit-annotated",     "emit AST of impala program after semantical analysis", emit_annotated, false)
             .add_option<bool>("emit-ast",           "emit AST of impala program", emit_ast, false)
             .add_option<bool>("emit-domtree",       "emit dom tree", emit_domtree, false)
-<<<<<<< HEAD
-=======
             .add_option<bool>("emit-c-interface",   "emit C interface from impala code (experimental)", emit_cint, false)
-            .add_option<bool>("emit-il",            "emit textual IL representation of impala program", emit_il, false)
->>>>>>> 0fc7ab7a
             .add_option<bool>("emit-llvm",          "emit llvm from THORIN representation (implies -Othorin)", emit_llvm, false)
             .add_option<bool>("emit-looptree",      "emit loop tree", emit_looptree, false)
             .add_option<bool>("emit-postdomtree",   "emit dom tree", emit_postdomtree, false)
@@ -171,9 +162,6 @@
         if (result && emit_annotated)
             impala::dump(prg, fancy);
 
-<<<<<<< HEAD
-        if (result && (emit_llvm || emit_thorin))
-=======
         if (result && emit_cint) {
             impala::CGenOptions opts;
             opts.file_name = module_name + ".h";
@@ -189,8 +177,7 @@
             impala::generate_c_interface(prg, opts, out_file);
         }
 
-        if (result && (emit_il || emit_llvm || emit_thorin))
->>>>>>> 0fc7ab7a
+        if (result && (emit_llvm || emit_thorin))
             emit(init.world, prg);
 
         if (result) {
