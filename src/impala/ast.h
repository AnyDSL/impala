--- conflicted
+++ resolved
@@ -546,12 +546,7 @@
     const Type* check_body(InferSema&, const FnType*) const;
     const Type* check_body(TypeSema&) const;
     void fn_check(BorrowSema&) const;
-<<<<<<< HEAD
     thorin::Lambda* emit_head(CodeGen&, const thorin::Location&) const;
-=======
-    void check_body(TypeSema&, FnType) const;
-    thorin::Continuation* emit_head(CodeGen&, const thorin::Location&) const;
->>>>>>> ebfa9bdb
     void emit_body(CodeGen&, const thorin::Location& loc) const;
 
     bool is_continuation() const { return is_continuation_; }
@@ -560,13 +555,7 @@
     virtual Symbol fn_symbol() const = 0;
 
 protected:
-<<<<<<< HEAD
     mutable thorin::Lambda* lambda_;
-=======
-    mutable thorin::Continuation* continuation_;
-    mutable SafePtr<const thorin::Param> ret_param_;
-    mutable const thorin::Def* frame_;
->>>>>>> ebfa9bdb
     AutoVector<const Param*> params_;
     mutable const thorin::Param* ret_param_ = nullptr;
     mutable const thorin::Def* frame_ = nullptr;
