#ifndef IMPALA_AST_H
#define IMPALA_AST_H

#include <vector>

#include "thorin/irbuilder.h"
#include "thorin/util/array.h"
#include "thorin/util/assert.h"
#include "thorin/util/autoptr.h"
#include "thorin/util/cast.h"
#include "thorin/util/location.h"
#include "thorin/util/stream.h"
#include "thorin/util/types.h"

#include "impala/symbol.h"
#include "impala/token.h"
#include "impala/sema/lvmap.h"
#include "impala/sema/unifiable.h"

namespace thorin {
    class Enter;
    class JumpTarget;
    class Continuation;
    class Param;
}

namespace impala {

class ASTType;
class Decl;
class Expr;
class Fn;
class FnDecl;
class Item;
class MapExpr;
class NamedItem;
class Stmt;
class TypeParam;

class CodeGen;
class NameSema;
class TypeSema;

typedef LvMap MoveSema;
class BorrowSema;
class LifetimeSema;

template<class T> using SafePtr    = thorin::SafePtr<T>;
template<class T> using AutoPtr    = thorin::AutoPtr<T>;
template<class T> using AutoVector = thorin::AutoVector<T>;

typedef AutoVector<const ASTType*> ASTTypes;
typedef AutoVector<const Expr*> Exprs;
typedef thorin::HashMap<Symbol, const FnDecl*> MethodTable;

//------------------------------------------------------------------------------

/*
 * helpers and mixins
 */

/// Aggregate with all entities which have a visibility.
class Visibility {
public:
    enum {
        None,
        Pub = Token::PUB,
        Priv = Token::PRIV
    };

    Visibility() {}
    Visibility(int visibility)
        : visibility_(visibility)
    {}

    const char* str();
    bool is_pub() const { return visibility_ == Pub; }
    bool is_priv() const { return visibility_ == Priv; }

private:
    int visibility_;

    friend class Parser;
};

/// Mixin for all entities that have a type assigned.
class Typeable {
public:
    Type type() const { return type_; }

protected:
    mutable Type type_;

    friend class TypeSema;
};

/// Mixin for all entities which have a list of \p TypeParam%s: [T1, T2 : A + B[...], ...].
class TypeParamList {
public:
    const TypeParam* type_param(size_t i) const { return type_params_[i]; }
    ArrayRef<const TypeParam*> type_params() const { return type_params_; }
    std::ostream& stream_type_params(std::ostream&) const;

protected:
    void check_type_params(NameSema&) const;
    void check_type_params(LifetimeSema&) const;
    void check_type_params(TypeSema&) const;

    AutoVector<const TypeParam*> type_params_;
};

/// a bundle of expected type and a flag whether noret is also allowed
class TypeExpectation {
public:
    TypeExpectation(Type type)
        : type_(type)
        , noret_(false)
        , what_()
    {}
    TypeExpectation(Type type, bool noret)
        : type_(type)
        , noret_(noret)
        , what_()
    {}
    TypeExpectation(Type type, const std::string& what)
        : type_(type)
        , noret_(false)
        , what_(what)
    {}
    TypeExpectation(Type type, bool noret, const std::string& what)
        : type_(type)
        , noret_(noret)
        , what_(what)
    {}
    TypeExpectation(TypeExpectation ty_exp, const std::string& what)
        : type_(ty_exp.type())
        , noret_(ty_exp.noret())
        , what_(what)
    {}
    TypeExpectation(TypeExpectation ty_exp, Type type)
        : type_(type)
        , noret_(ty_exp.noret())
        , what_(ty_exp.what())
    {}
    /// The expected type
    Type type() const { return type_; }
    /// Indicates whether NoRet is also allowed
    bool noret() const { return noret_; }
    const std::string& what() const { return what_; }
private:
    const Type type_;
    const bool noret_;
    const std::string what_;
};

//------------------------------------------------------------------------------

class ASTNode : public thorin::HasLocation, public thorin::Streamable, public thorin::MagicCast<ASTNode> {
public:
#ifndef NDEBUG
    virtual ~ASTNode() { assert(loc_.is_set()); }
#endif
};

//------------------------------------------------------------------------------

class Identifier : public ASTNode {
public:
    Identifier() {}
    Identifier(const char* str, const thorin::Location& loc)
        : symbol_(str)
    {
        loc_ = loc;
    }
    Identifier(Token tok)
        : symbol_(tok.symbol())
    {
        loc_ = tok.loc();
    }

    Symbol symbol() const { return symbol_; }
    virtual std::ostream& stream(std::ostream&) const override;

private:
    Symbol symbol_;
};

/*
 * paths
 */

class PathElem : public ASTNode {
public:
    const Identifier* identifier() const { return identifier_; }
    Symbol symbol() const { return identifier()->symbol(); }
    SafePtr<const Decl> decl() const { return decl_; }
    virtual std::ostream& stream(std::ostream&) const override;
    void check(NameSema&) const;
    void check(MoveSema&) const;
    void check(BorrowSema&) const;
    void check(LifetimeSema&) const;

private:
    AutoPtr<const Identifier> identifier_;
    mutable SafePtr<const Decl> decl_;

    friend class Parser;
};

typedef AutoVector<const PathElem*> PathElems;

class Path : public ASTNode {
public:
    bool is_global() const { return is_global_; }
    const PathElems& path_elems() const { return path_elems_; }
    virtual std::ostream& stream(std::ostream&) const override;
    void check(NameSema&) const;
    void check(MoveSema&) const;
    void check(BorrowSema&) const;
    void check(LifetimeSema&) const;
    SafePtr<const Decl> decl() const { return path_elems_.back()->decl(); }

private:
    bool is_global_;
    PathElems path_elems_;

    friend class Parser;
};

//------------------------------------------------------------------------------

/*
 * AST types
 */

class ASTType : public ASTNode, public Typeable {
public:
    virtual void check(NameSema&) const = 0;
	virtual void check(LifetimeSema&) const = 0;

private:
    virtual Type check(TypeSema&) const = 0;

    friend class NameSema;
    friend class TypeSema;
};

class ErrorASTType : public ASTType {
public:
    ErrorASTType(const thorin::Location& loc) { loc_ = loc; }

    virtual std::ostream& stream(std::ostream&) const override;
    virtual void check(NameSema&) const override;
	virtual void check(LifetimeSema&) const override;

private:
    virtual Type check(TypeSema&) const override;
};

class PrimASTType : public ASTType {
public:
    enum Kind {
#define IMPALA_TYPE(itype, atype) TYPE_##itype = Token::TYPE_##itype,
#include "impala/tokenlist.h"
    };

    Kind kind() const { return kind_; }

    virtual std::ostream& stream(std::ostream&) const override;
    virtual void check(NameSema&) const override;
	virtual void check(LifetimeSema&) const override;

private:
    virtual Type check(TypeSema&) const override;

    Kind kind_;

    friend class Parser;
};

class PtrASTType : public ASTType {
public:
    enum Kind { Borrowed, Mut, Owned };

    Kind kind() const { return kind_; }
    std::string prefix() const;
    const ASTType* referenced_type() const { return referenced_type_; }
    int addr_space() const { return addr_space_; }

    virtual std::ostream& stream(std::ostream&) const override;
    virtual void check(NameSema&) const override;
	virtual void check(LifetimeSema&) const override;

private:
    virtual Type check(TypeSema&) const override;

    Kind kind_;
    int addr_space_;
    AutoPtr<const ASTType> referenced_type_;

    friend class Parser;
};

class ArrayASTType : public ASTType {
public:
    const ASTType* elem_type() const { return elem_type_; }

protected:
    AutoPtr<const ASTType> elem_type_;

    friend class Parser;
};

class IndefiniteArrayASTType : public ArrayASTType {
public:
    virtual std::ostream& stream(std::ostream&) const override;
    virtual void check(NameSema&) const override;
	virtual void check(LifetimeSema&) const override;

private:
    virtual Type check(TypeSema&) const override;
};

class DefiniteArrayASTType : public ArrayASTType {
public:
    uint64_t dim() const { return dim_; }

    virtual std::ostream& stream(std::ostream&) const override;
    virtual void check(NameSema&) const override;
	virtual void check(LifetimeSema&) const override;

private:
    virtual Type check(TypeSema&) const override;

    thorin::u64 dim_;

    friend class Parser;
};

class CompoundASTType : public ASTType {
public:
    size_t num_args() const { return args_.size(); }
    ArrayRef<const ASTType*> args() const { return args_; }
    const ASTType* arg(size_t i) const { return args_[i]; }

protected:
    ASTTypes args_;

    friend class Parser;
};

class TupleASTType : public CompoundASTType {
public:
    virtual std::ostream& stream(std::ostream&) const override;
    virtual void check(NameSema&) const override;
	virtual void check(LifetimeSema&) const override;

private:
    virtual Type check(TypeSema&) const override;
};

class ASTTypeApp : public CompoundASTType {
public:
    const Identifier* identifier() const { return identifier_; }
    Symbol symbol() const { return identifier()->symbol(); }
    SafePtr<const Decl> decl() const { return decl_; }
    TraitApp trait_app(TypeSema&, Type) const;

    virtual std::ostream& stream(std::ostream&) const override;
    virtual void check(NameSema&) const override;
	virtual void check(LifetimeSema&) const override;

private:
    virtual Type check(TypeSema&) const override;

    AutoPtr<const Identifier> identifier_;
    mutable SafePtr<const Decl> decl_;

    friend class Parser;
    friend class NameScope;
};

class FnASTType : public TypeParamList, public CompoundASTType {
public:
    FnASTType() {}
    FnASTType(const thorin::Location& loc) { set_loc(loc); }

    const FnASTType* ret_fn_type() const;

    virtual std::ostream& stream(std::ostream&) const override;
    virtual void check(NameSema&) const override;
	virtual void check(LifetimeSema&) const override;

private:
    virtual Type check(TypeSema&) const override;

    friend class Parser;
};

class Typeof : public ASTType {
public:
    const Expr* expr() const { return expr_; }

    virtual std::ostream& stream(std::ostream&) const override;
    virtual void check(NameSema&) const override;
	virtual void check(LifetimeSema&) const override;

private:
    virtual Type check(TypeSema&) const override;

    AutoPtr<const Expr> expr_;

    friend class Parser;
};

class SimdASTType : public ArrayASTType {
public:
    uint64_t size() const { return size_; }

    virtual std::ostream& stream(std::ostream&) const override;
    virtual void check(NameSema&) const override;
	virtual void check(LifetimeSema&) const override;

private:
    virtual Type check(TypeSema&) const override;

    thorin::u64 size_;

    friend class Parser;
};

//------------------------------------------------------------------------------

/*
 * declarations
 */

/// Base class for all entities which have a \p symbol_.
class Decl : virtual public ASTNode {
public:
    const Identifier* identifier() const { return identifier_; }
    Symbol symbol() const { return identifier_->symbol(); }
    size_t depth() const { return depth_; }
    const Decl* shadows() const { return shadows_; }

protected:
    AutoPtr<const Identifier> identifier_;

private:
    mutable const Decl* shadows_;
    mutable size_t depth_;

    friend class NameSema;
};

/// Base class for all declarations which must have a \p Type assigned.
class TypeableDecl : public Decl, public Typeable {
private:
    virtual Type check(TypeSema&) const = 0;

    friend class NameSema;
    friend class TypeSema;
    friend class ForExpr;
};

/// Base class for all declarations which represent a type definition.
class TypeDecl : public TypeableDecl {
};

/// Base class for all declarations which represent a value.
class ValueDecl : public TypeableDecl {
public:
    const ASTType* ast_type() const { return ast_type_; } ///< Original \p ASTType.
    bool is_mut() const { return is_mut_; }
    bool is_written() const { return is_written_; }
    void write() const { is_written_ = true; }
    bool is_anonymous() const { return symbol() == Symbol() || symbol().str()[0] == '<'; }
    virtual std::ostream& stream(std::ostream&) const override;

private:
    virtual Type check(TypeSema& sema) const override;
    Type check(TypeSema&, Type) const;
    virtual thorin::Value emit(CodeGen&, const thorin::Def* init) const = 0;

protected:
    AutoPtr<const ASTType> ast_type_;
    bool is_mut_ = false;
    mutable bool is_written_ = false;
    mutable thorin::Value value_;

    friend class Parser;
    friend class TypeSema;
    friend class CodeGen;
};

/// Base class for all values which may be mutated within a function.
class LocalDecl : public ValueDecl {
public:
    LocalDecl(size_t handle)
        : handle_(handle)
    {}

    size_t handle() const { return handle_; }
    bool is_address_taken() const { return is_address_taken_; }
    const Expr* fn() const { return fn_; }
    void take_address() const { is_address_taken_ = true; }
    void check(NameSema&) const;
    void check(BorrowSema&) const;
    void check(LifetimeSema&) const;

private:
    virtual thorin::Value emit(CodeGen&, const thorin::Def* init) const override;

protected:
    size_t handle_;
    mutable const Expr* fn_ = nullptr;
    mutable bool is_address_taken_ = false;

    friend class Parser;
    friend class ValueDecl;
};

//------------------------------------------------------------------------------

/*
 * parameters and Fn
 */

class TypeParam : public TypeDecl {
public:
    size_t num_bounds() const { return bounds().size(); }
    const ASTTypes& bounds() const { return bounds_; }
    TypeVar type_var() const { return type().as<TypeVar>(); }
    TypeVar type_var(TypeSema&) const;
    virtual void check(NameSema&) const;
    virtual void check(LifetimeSema&) const;
    virtual std::ostream& stream(std::ostream&) const override;

private:
    virtual Type check(TypeSema&) const override;

    ASTTypes bounds_;

    friend class Parser;
};

class SelfParam : public TypeParam {
public:
    SelfParam(const thorin::Location&) {}
    void set_loc(const thorin::Location& loc) { loc_ = loc; set_identifier(loc); }

private:
    void set_identifier(const thorin::Location& loc) { identifier_ = new Identifier("Self", loc); }
};

class Param : public LocalDecl {
public:
    Param(size_t handle)
        : LocalDecl(handle)
    {}
    void check(MoveSema&) const;

    static const Param* create(size_t var_handle, const Identifier*, const thorin::Location&, const ASTType* fn_type);

    friend class Fn;
    friend class Parser;
};

class Fn : public TypeParamList {
public:
    const Param* param(size_t i) const { return params_[i]; }
    ArrayRef<const Param*> params() const { return params_; }
    size_t num_params() const { return params_.size(); }
    const Expr* body() const { return body_; }
    thorin::Continuation* continuation() const { return continuation_; }
    const thorin::Param* ret_param() const { return ret_param_; }
    const thorin::Def* frame() const { return frame_; }
    std::ostream& stream_params(std::ostream& p, bool returning) const;
    void fn_check(NameSema&) const;
    void fn_check(MoveSema&) const;
    void fn_check(BorrowSema&) const;
    void fn_check(LifetimeSema&) const;
    void check_body(TypeSema&, FnType) const;
    thorin::Continuation* emit_head(CodeGen&, const thorin::Location&) const;
    void emit_body(CodeGen&, const thorin::Location& loc) const;

    bool is_continuation() const { return cont_; }

    virtual FnType fn_type() const = 0;
    virtual Symbol fn_symbol() const = 0;

protected:
    mutable thorin::Continuation* continuation_;
    mutable SafePtr<const thorin::Param> ret_param_;
    mutable const thorin::Def* frame_;
    AutoVector<const Param*> params_;

private:
    AutoPtr<const Expr> body_;
    bool cont_;

    friend class Parser;
};

//------------------------------------------------------------------------------

/*
 * items
 */

class ModContents : public ASTNode {
public:
    const AutoVector<const Item*>& items() const { return items_; }
    const thorin::HashMap<Symbol, const NamedItem*>& item_table() const { return item_table_; }
    virtual std::ostream& stream(std::ostream&) const override;
    void check(NameSema&) const;
    void check(MoveSema&) const;
    void check(BorrowSema&) const;
    void check(LifetimeSema&) const;
    void check(TypeSema&) const;
    void emit(CodeGen&) const;

private:
    AutoVector<const Item*> items_;
    mutable thorin::HashMap<Symbol, const NamedItem*> item_table_;

    friend class Parser;
};

class Item : virtual public ASTNode {
public:
    Visibility visibility() const { return  visibility_; }
    virtual void check(NameSema&) const = 0;
    virtual void check(MoveSema&) const = 0;
	virtual void check(BorrowSema&) const = 0;
	virtual void check(LifetimeSema&) const = 0;
    virtual void check_item(TypeSema&) const = 0;

private:
    virtual void emit_item(CodeGen&) const = 0;

    Visibility visibility_;
#ifndef NDEBUG
    mutable bool done_ = false;
#endif

    friend class CodeGen;
    friend class Parser;
    friend class NameSema;
    friend class TypeSema;
};

class NamedItem : public Item {
public:
    virtual const Identifier* item_identifier() const = 0;
    Symbol item_symbol() const { return item_identifier()->symbol(); }
};

class TypeDeclItem : public NamedItem, public TypeDecl, public TypeParamList {
public:
    virtual const Identifier* item_identifier() const override { return TypeDecl::identifier(); }

private:
    virtual void check_item(TypeSema&) const override;

    friend class Parser;
};

class ValueItem : public NamedItem, public ValueDecl {
public:
    virtual const Identifier* item_identifier() const override { return ValueDecl::identifier(); }

private:
    virtual void emit_item(CodeGen&) const override;

    friend class Parser;
};

class ModDecl : public TypeDeclItem {
public:
    const ModContents* mod_contents() const { return mod_contents_; }
    virtual std::ostream& stream(std::ostream&) const override;
    virtual void check(NameSema&) const override;
    virtual void check(MoveSema&) const override;
	virtual void check(BorrowSema&) const override;
	virtual void check(LifetimeSema&) const override;

private:
    virtual Type check(TypeSema&) const override;
    virtual void emit_item(CodeGen&) const override;

    AutoPtr<const ModContents> mod_contents_;

    friend class Parser;
};

class ExternBlock : public Item {
public:
    Symbol abi() const { return abi_; }
    const AutoVector<const FnDecl*>& fns() const { return fns_; }
    virtual std::ostream& stream(std::ostream&) const override;
    virtual void check(NameSema&) const override;
    virtual void check(MoveSema&) const override;
	virtual void check(BorrowSema&) const override;
	virtual void check(LifetimeSema&) const override;

private:
    virtual void check_item(TypeSema&) const override;
    virtual void emit_item(CodeGen&) const override;

    Symbol abi_;
    AutoVector<const FnDecl*> fns_;

    friend class Parser;
};

class Typedef : public TypeDeclItem {
public:
    const ASTType* ast_type() const { return ast_type_; }
    virtual std::ostream& stream(std::ostream&) const override;
    virtual void check(NameSema&) const override;
    virtual void check(MoveSema&) const override;
	virtual void check(BorrowSema&) const override;
	virtual void check(LifetimeSema&) const override;

private:
    virtual Type check(TypeSema&) const override;
    virtual void emit_item(CodeGen&) const override;

    AutoPtr<const ASTType> ast_type_;

    friend class Parser;
};

class FieldDecl : public TypeDecl {
public:
    int index() const { return index_; }
    const ASTType* ast_type() const { return ast_type_; } ///< Original \p ASTType.
    Visibility visibility() const { return  visibility_; }
    void check(NameSema&) const;
    void check(BorrowSema&) const;
    void check(LifetimeSema&) const;
    virtual std::ostream& stream(std::ostream&) const override;

private:
    virtual Type check(TypeSema&) const override;
    //virtual thorin::Value emit(CodeGen&) const override;

    int index_;
    AutoPtr<const ASTType> ast_type_;
    Visibility visibility_;

    friend class Parser;
};

class StructDecl : public TypeDeclItem {
public:
    size_t num_field_decls() const { return field_decls_.size(); }
    const AutoVector<const FieldDecl*>& field_decls() const { return field_decls_; }
    const thorin::HashMap<Symbol, const FieldDecl*>& field_table() const { return field_table_; }
    const FieldDecl* field_decl(Symbol symbol) const { return thorin::find(field_table_, symbol); }
    const FieldDecl* field_decl(const Identifier* ident) const { return field_decl(ident->symbol()); }
    virtual std::ostream& stream(std::ostream&) const override;
    virtual void check(NameSema&) const override;
    virtual void check(MoveSema&) const override;
	virtual void check(BorrowSema&) const override;
	virtual void check(LifetimeSema&) const override;

private:
    virtual Type check(TypeSema&) const override;
    virtual void emit_item(CodeGen&) const override;

    AutoVector<const FieldDecl*> field_decls_;
    mutable thorin::HashMap<Symbol, const FieldDecl*> field_table_;

    friend class Parser;
};

class EnumDecl : public TypeDeclItem {
public:
    virtual std::ostream& stream(std::ostream&) const override;
    virtual void check(NameSema&) const override;
    virtual void check(MoveSema&) const override;
	virtual void check(BorrowSema&) const override;
	virtual void check(LifetimeSema&) const override;

private:
    virtual Type check(TypeSema&) const override;
    virtual void emit_item(CodeGen&) const override;
};

class StaticItem : public ValueItem {
public:
    const Expr* init() const { return init_; }
    virtual std::ostream& stream(std::ostream&) const override;
    virtual void check(NameSema&) const override;
    virtual void check(MoveSema&) const override;
	virtual void check(BorrowSema&) const override;
	virtual void check(LifetimeSema&) const override;

private:
    virtual Type check(TypeSema&) const override;
    virtual void check_item(TypeSema&) const override;
    virtual thorin::Value emit(CodeGen&, const thorin::Def* init) const override;

    AutoPtr<const Expr> init_;

    friend class Parser;
};

class FnDecl : public ValueItem, public Fn {
public:
    bool is_extern() const { return is_extern_; }
    virtual FnType fn_type() const override { return type().as<FnType>(); }
    virtual std::ostream& stream(std::ostream&) const override;
    virtual void check(NameSema&) const override;
    virtual void check(MoveSema&) const override;
	virtual void check(BorrowSema&) const override;
	virtual void check(LifetimeSema&) const override;
    virtual Symbol fn_symbol() const override { return export_name_ ? export_name_->symbol() : identifier()->symbol(); }

private:
    virtual Type check(TypeSema&) const override;
    virtual void check_item(TypeSema&) const override;
    virtual thorin::Value emit(CodeGen&, const thorin::Def* init) const override;

    AutoPtr<const Identifier> export_name_;
    bool is_extern_ = false;

    friend class Parser;
};

class TraitDecl : public NamedItem, public Decl, public TypeParamList {
public:
    TraitDecl()
        : self_param_(thorin::Location(loc().begin(), loc().begin()))
    {}

    const AutoVector<const ASTTypeApp*>& super_traits() const { return super_traits_; }
    const AutoVector<const FnDecl*>& methods() const { return methods_; }
    const MethodTable& method_table() const { return method_table_; }
    const SelfParam* self_param() const { return &self_param_; }
    TraitAbs trait_abs() const { return trait_abs_; }
    virtual const Identifier* item_identifier() const override { return Decl::identifier(); }
    virtual std::ostream& stream(std::ostream&) const override;
    virtual void check(NameSema&) const override;
    virtual void check(MoveSema&) const override;
	virtual void check(BorrowSema&) const override;
	virtual void check(LifetimeSema&) const override;
    virtual void check_item(TypeSema&) const override;

private:
    virtual void emit_item(CodeGen&) const override;

    const SelfParam self_param_;
    AutoVector<const FnDecl*> methods_;
    AutoVector<const ASTTypeApp*> super_traits_;
    mutable MethodTable method_table_;
    mutable TraitAbs trait_abs_;

    friend class Parser;
};

class ImplItem : public Item, public TypeParamList {
public:
    /// May be nullptr as trait is optional.
    const ASTType* trait() const { return trait_; }
    const ASTType* ast_type() const { return ast_type_; }
    const AutoVector<const FnDecl*>& methods() const { return methods_; }
    const FnDecl* method(size_t i) const { return methods_[i]; }
    size_t num_methods() const { return methods_.size(); }
    const thorin::Def* def() const { return def_; }
    virtual void check(NameSema&) const override;
    virtual void check(MoveSema&) const override;
	virtual void check(BorrowSema&) const override;
	virtual void check(LifetimeSema&) const override;
    virtual void check_item(TypeSema&) const override;
    virtual std::ostream& stream(std::ostream&) const override;

private:
    virtual void emit_item(CodeGen&) const override;

    AutoPtr<const ASTType> trait_;
    AutoPtr<const ASTType> ast_type_;
    AutoVector<const FnDecl*> methods_;
    mutable const thorin::Def* def_;

    friend class Parser;
};

//------------------------------------------------------------------------------

/*
 * expressions
 */

class Expr : public ASTNode, public Typeable {
public:
    /// return the type before implicit casting (for example ~4 always has the actual_type ~int but its type could be &int due to subtyping)
    Type actual_type() const { return actual_type_.empty() ? type() : actual_type_; }
    bool needs_cast() const { return !actual_type_.empty(); }
    const thorin::Def* extra() const { return extra_; }
    virtual bool is_lvalue() const { return false; }
    virtual bool has_side_effect() const { return false; }
    virtual void take_address() const {}
    virtual void check(NameSema&) const = 0;
    virtual void check(MoveSema&, bool) const = 0;
	virtual void check(BorrowSema&) const = 0;
	virtual void check(LifetimeSema&) const = 0;

    // lvalue functions
    virtual const LvTreeLookupRes lookup_lv_tree(LvMap&, bool) const { assert(false); /* overwrite this */ }
    virtual void insert_payload(LvTree*, bool multi_ref, LvMap&, payload_t, const thorin::Location&) const { assert(false); /* overwrite this */ };
    /// return whether an lvalue owns its value (in case it does not contain references) or not
    virtual bool owns_value(void) const { assert(false); /* overwrite this */ }

private:
    virtual Type check(TypeSema&, TypeExpectation) const = 0;
    virtual thorin::Value lemit(CodeGen&) const;
    virtual const thorin::Def* remit(CodeGen&) const;
    virtual void emit_jump(CodeGen&, thorin::JumpTarget&) const;
    virtual void emit_branch(CodeGen&, thorin::JumpTarget&, thorin::JumpTarget&) const;

    mutable Type actual_type_;

protected:
    mutable const thorin::Def* extra_; ///< Needed to propagate extend of indefinite arrays.

    friend class CodeGen;
    friend class Parser;
    friend class TypeSema;
    friend class IfExpr;
};

/// Use as mixin for anything which uses type args: [T1, ..., Tn]
class TypeArgs {
public:
    const ASTTypes& type_args() const { return type_args_; }
    const ASTType* type_arg(size_t i) const { assert(i < type_args_.size()); return type_args_[i]; }
    size_t num_type_args() const { return type_args_.size(); }
    ArrayRef<Type> inferred_args() const { return inferred_args_; }
    Type inferred_arg(size_t i) const { return inferred_args_[i]; }
    size_t num_inferred_args() const { return inferred_args_.size(); }
    std::ostream& stream_type_args(std::ostream& p) const;

protected:
    ASTTypes type_args_;
    mutable std::vector<Type> inferred_args_;
};

/// Use as mixin for anything which uses args: (expr_1, ..., expr_n)
class Args {
public:
    const Exprs& args() const { return args_; }
    const Expr* arg(size_t i) const { assert(i < args_.size()); return args_[i]; }
    size_t num_args() const { return args_.size(); }
    std::ostream& stream_args(std::ostream& p) const;

protected:
    Exprs args_;
};

class EmptyExpr : public Expr {
public:
    EmptyExpr(const thorin::Location& loc) { loc_ = loc; }

    virtual void check(NameSema&) const override;
    virtual void check(MoveSema&, bool) const override;
	virtual void check(BorrowSema&) const override;
	virtual void check(LifetimeSema&) const override;

private:
    virtual std::ostream& stream(std::ostream&) const override;
    virtual Type check(TypeSema&, TypeExpectation) const override;
    virtual const thorin::Def* remit(CodeGen&) const override;
};

class LiteralExpr : public Expr {
public:
    enum Kind {
#define IMPALA_LIT(itype, atype) LIT_##itype = Token::LIT_##itype,
#include "impala/tokenlist.h"
        LIT_bool,
    };

    LiteralExpr(const thorin::Location& loc, Kind kind, thorin::Box box)
        : kind_(kind)
        , box_(box)
    {
        loc_= loc;
    }

    Kind kind() const { return kind_; }
    thorin::Box box() const { return box_; }
    uint64_t get_u64() const;
    PrimTypeKind literal2type() const;
    virtual void check(NameSema&) const override;
    virtual void check(MoveSema&, bool) const override;
	virtual void check(BorrowSema&) const override;
	virtual void check(LifetimeSema&) const override;
    virtual const thorin::Def* remit(CodeGen&) const override;

private:
    virtual std::ostream& stream(std::ostream&) const override;
    virtual Type check(TypeSema&, TypeExpectation) const override;

    Kind kind_;
    thorin::Box box_;
};

class CharExpr : public Expr {
public:
    CharExpr(const thorin::Location& loc, Symbol symbol)
        : symbol_(symbol)
    {
        loc_ = loc;
    }

    Symbol symbol() const { return symbol_; }
    thorin::u8 value() const { return value_; }
    virtual void check(NameSema&) const override;
    virtual void check(MoveSema&, bool) const override;
	virtual void check(BorrowSema&) const override;
	virtual void check(LifetimeSema&) const override;
    virtual const thorin::Def* remit(CodeGen&) const override;

private:
    virtual std::ostream& stream(std::ostream&) const override;
    virtual Type check(TypeSema&, TypeExpectation) const override;

    Symbol symbol_;
    mutable thorin::u8 value_;
};

class StrExpr : public Expr {
public:
    const std::vector<Symbol>& symbols() const { return symbols_; }
    const std::vector<thorin::u8>& values() const { return values_; }
    bool is_used_as_global() const { return is_used_as_global_; }
    virtual void check(NameSema&) const override;
    virtual void check(MoveSema&, bool) const override;
	virtual void check(BorrowSema&) const override;
	virtual void check(LifetimeSema&) const override;
    virtual const thorin::Def* remit(CodeGen&) const override;

private:
    virtual std::ostream& stream(std::ostream&) const override;
    virtual Type check(TypeSema&, TypeExpectation) const override;

    std::vector<Symbol> symbols_;
    mutable std::vector<thorin::u8> values_;
    mutable bool is_used_as_global_ = false;

    friend class Parser;
};

class FnExpr : public Expr, public Fn {
public:
    virtual FnType fn_type() const override { return type().as<FnType>(); }
    virtual void check(NameSema&) const override;
    virtual void check(MoveSema&, bool) const override;
	virtual void check(BorrowSema&) const override;
	virtual void check(LifetimeSema&) const override;
    virtual Symbol fn_symbol() const override { return Symbol("lambda"); }

private:
    virtual std::ostream& stream(std::ostream&) const override;
    virtual Type check(TypeSema&, TypeExpectation) const override;
    virtual const thorin::Def* remit(CodeGen&) const override;

    size_t ret_var_handle_;

    friend class Parser;
};

class PathExpr : public Expr {
public:
    PathExpr(const Path* path)
        : path_(path)
    {
        set_loc(path->loc());
    }

    const Path* path() const { return path_; }
    SafePtr<const ValueDecl> value_decl() const { return value_decl_; }
    virtual bool is_lvalue() const override;
    virtual void take_address() const override;
    virtual void check(NameSema&) const override;
    virtual void check(MoveSema&, bool) const override;
	virtual void check(BorrowSema&) const override;
	virtual void check(LifetimeSema&) const override;
    virtual const LvTreeLookupRes lookup_lv_tree(LvMap&, bool) const override;
    virtual void insert_payload(LvTree*, bool multi_ref, LvMap&, payload_t, const thorin::Location&) const override;
    virtual bool owns_value(void) const override;

private:
    virtual std::ostream& stream(std::ostream&) const override;
    virtual Type check(TypeSema&, TypeExpectation) const override;
    virtual thorin::Value lemit(CodeGen&) const override;

    AutoPtr<const Path> path_;
    mutable SafePtr<const ValueDecl> value_decl_; ///< Declaration of the variable in use.

    friend class Parser;
};

class PrefixExpr : public Expr {
public:
    enum Kind {
#define IMPALA_PREFIX(tok, str, prec) tok = Token:: tok,
#include "impala/tokenlist.h"
    };

    static const PrefixExpr* create_deref(const AutoPtr<const Expr>& dock);

    const Expr* rhs() const { return rhs_; }
    Kind kind() const { return kind_; }
    virtual bool is_lvalue() const override;
    virtual bool has_side_effect() const override;
    virtual void check(NameSema&) const override;
<<<<<<< HEAD
    virtual void check(MoveSema&, bool) const override;
	virtual void check(BorrowSema&) const override;
	virtual void check(LifetimeSema&) const override;
    virtual const LvTreeLookupRes lookup_lv_tree(LvMap&, bool) const override;
    virtual void insert_payload(LvTree*, bool multi_ref, LvMap&, payload_t, const thorin::Location&) const override;
    virtual bool owns_value(void) const override;
    virtual thorin::Var lemit(CodeGen&) const override;
=======
    virtual void check(BorrowSema&) const override;
    virtual thorin::Value lemit(CodeGen&) const override;
>>>>>>> 5daf7152
    virtual const thorin::Def* remit(CodeGen&) const override;
    virtual void emit_branch(CodeGen&, thorin::JumpTarget&, thorin::JumpTarget&) const override;

private:
    virtual std::ostream& stream(std::ostream&) const override;
    virtual Type check(TypeSema&, TypeExpectation) const override;

    Kind kind_;
    AutoPtr<const Expr> rhs_;

    friend class Parser;
};

class InfixExpr : public Expr {
public:
    enum Kind {
#define IMPALA_INFIX_ASGN(tok, str, lprec, rprec) tok = Token:: tok,
#define IMPALA_INFIX(     tok, str, lprec, rprec) tok = Token:: tok,
#include "impala/tokenlist.h"
    };

    Kind kind() const { return kind_; }
    const Expr* lhs() const { return lhs_; }
    const Expr* rhs() const { return rhs_; }
    virtual bool has_side_effect() const override;
    virtual void check(NameSema&) const override;
    virtual void check(MoveSema&, bool) const override;
	virtual void check(BorrowSema&) const override;
	virtual void check(LifetimeSema&) const override;
    virtual const thorin::Def* remit(CodeGen&) const override;
    virtual void emit_branch(CodeGen&, thorin::JumpTarget&, thorin::JumpTarget&) const override;

private:
    virtual std::ostream& stream(std::ostream&) const override;
    virtual Type check(TypeSema&, TypeExpectation) const override;

    Kind kind_;
    AutoPtr<const Expr> lhs_;
    AutoPtr<const Expr> rhs_;

    friend class Parser;
};

/**
 * Just for expr++ and expr--.
 * For indexing/function calls use \p MapExpr.
 */
class PostfixExpr : public Expr {
public:
    enum Kind {
        INC = Token::INC,
        DEC = Token::DEC
    };

    Kind kind() const { return kind_; }
    const Expr* lhs() const { return lhs_; }
    virtual bool has_side_effect() const override;
    virtual void check(NameSema&) const override;
    virtual void check(MoveSema&, bool) const override;
	virtual void check(BorrowSema&) const override;
	virtual void check(LifetimeSema&) const override;
    virtual const thorin::Def* remit(CodeGen&) const override;

private:
    virtual std::ostream& stream(std::ostream&) const override;
    virtual Type check(TypeSema&, TypeExpectation) const override;

    Kind kind_;
    AutoPtr<const Expr> lhs_;

    friend class Parser;
};

class FieldExpr : public Expr {
public:
    const Expr* lhs() const { return lhs_; }
    const Identifier* identifier() const { return identifier_; }
    Symbol symbol() const { return identifier()->symbol(); }
    uint32_t index() const { return index_; }
    virtual bool is_lvalue() const override;
    virtual void take_address() const override;
    virtual void check(NameSema&) const override;
    virtual void check(MoveSema&, bool) const override;
	virtual void check(BorrowSema&) const override;
	virtual void check(LifetimeSema&) const override;
    virtual const LvTreeLookupRes lookup_lv_tree(LvMap&, bool) const override;
    virtual void insert_payload(LvTree*, bool multi_ref, LvMap&, payload_t, const thorin::Location&) const override;
    virtual bool owns_value(void) const override;
    Type check_as_struct(TypeSema&, Type) const;

private:
    virtual std::ostream& stream(std::ostream&) const override;
    virtual Type check(TypeSema&, TypeExpectation) const override;
    virtual thorin::Value lemit(CodeGen&) const override;
    virtual const thorin::Def* remit(CodeGen&) const override;

    AutoPtr<const Expr> lhs_;
    AutoPtr<const Identifier> identifier_;
    mutable uint32_t index_ = uint32_t(-1);

    friend class Parser;
    friend class MapExpr; // remove this
};

class CastExpr : public Expr {
public:
    const Expr* lhs() const { return lhs_; }
    const ASTType* ast_type() const { return ast_type_; }
    virtual void check(NameSema&) const override;
    virtual void check(MoveSema&, bool) const override;
	virtual void check(BorrowSema&) const override;
	virtual void check(LifetimeSema&) const override;
    virtual const LvTreeLookupRes lookup_lv_tree(LvMap&, bool) const override;
    virtual void insert_payload(LvTree*, bool multi_ref, LvMap&, payload_t, const thorin::Location&) const override;
    virtual bool owns_value(void) const override;

    virtual bool is_lvalue() const override;

private:
    virtual std::ostream& stream(std::ostream&) const override;
    virtual Type check(TypeSema&, TypeExpectation) const override;
    virtual const thorin::Def* remit(CodeGen&) const override;

    AutoPtr<const Expr> lhs_;
    AutoPtr<const ASTType> ast_type_;

    friend class Parser;
};

class DefiniteArrayExpr : public Expr, public Args {
public:
    virtual void check(NameSema&) const override;
    virtual void check(MoveSema&, bool) const override;
	virtual void check(BorrowSema&) const override;
	virtual void check(LifetimeSema&) const override;

private:
    virtual std::ostream& stream(std::ostream&) const override;
    virtual Type check(TypeSema&, TypeExpectation) const override;
    virtual const thorin::Def* remit(CodeGen&) const override;

    friend class Parser;
};

class RepeatedDefiniteArrayExpr : public Expr {
public:
    const Expr* value() const { return value_; }
    thorin::u64 count() const { return count_; }
    virtual void check(NameSema&) const override;
    virtual void check(MoveSema&, bool) const override;
	virtual void check(BorrowSema&) const override;
	virtual void check(LifetimeSema&) const override;

private:
    virtual std::ostream& stream(std::ostream&) const override;
    virtual Type check(TypeSema&, TypeExpectation) const override;
    virtual const thorin::Def* remit(CodeGen&) const override;

    AutoPtr<const Expr> value_;
    thorin::u64 count_;

    friend class Parser;
};

class IndefiniteArrayExpr : public Expr {
public:
    const Expr* dim() const { return dim_; }
    const ASTType* elem_type() const { return elem_type_; }
    virtual void check(NameSema&) const override;
    virtual void check(MoveSema&, bool) const override;
	virtual void check(BorrowSema&) const override;
	virtual void check(LifetimeSema&) const override;

private:
    virtual std::ostream& stream(std::ostream&) const override;
    virtual Type check(TypeSema&, TypeExpectation) const override;
    virtual const thorin::Def* remit(CodeGen&) const override;

    AutoPtr<const Expr> dim_;
    AutoPtr<const ASTType> elem_type_;

    friend class Parser;
};

class TupleExpr : public Expr, public Args {
public:
    virtual void check(NameSema&) const override;
    virtual void check(MoveSema&, bool) const override;
	virtual void check(BorrowSema&) const override;
	virtual void check(LifetimeSema&) const override;

private:
    virtual std::ostream& stream(std::ostream&) const override;
    virtual Type check(TypeSema&, TypeExpectation) const override;
    virtual const thorin::Def* remit(CodeGen&) const override;

    friend class Parser;
};

class SimdExpr : public Expr, public Args {
public:
    virtual void check(NameSema&) const override;
    virtual void check(MoveSema&, bool) const override;
	virtual void check(BorrowSema&) const override;
	virtual void check(LifetimeSema&) const override;

private:
    virtual std::ostream& stream(std::ostream&) const override;
    virtual Type check(TypeSema&, TypeExpectation) const override;
    virtual const thorin::Def* remit(CodeGen&) const override;

    friend class Parser;
};

class StructExpr : public Expr, public TypeArgs {
public:
    class Elem {
    public:
        Elem(const Elem& elem)
            : identifier_(elem.identifier())
            , expr_(elem.expr())
        {}
        Elem(const Identifier* identifier, const Expr* expr)
            : identifier_(identifier)
            , expr_(expr)
        {}

        const Identifier* identifier() const { return identifier_; }
        Symbol symbol() const { return identifier()->symbol(); }
        const Expr* expr() const { return expr_; }
        const FieldDecl* field_decl() const { return field_decl_; }

    private:
        const Identifier* identifier_;
        const Expr* expr_;
        mutable SafePtr<const FieldDecl> field_decl_;

        friend class StructExpr;
    };

    virtual ~StructExpr() {
        for (auto elem : elems()) {
            delete elem.identifier_;
            delete elem.expr_;
        }
    }

    const Path* path() const { return path_; }
    size_t num_elems() const { return elems_.size(); }
    const std::vector<Elem>& elems() const { return elems_; }
    virtual void check(NameSema&) const override;
    virtual void check(MoveSema&, bool) const override;
	virtual void check(BorrowSema&) const override;
	virtual void check(LifetimeSema&) const override;

private:
    virtual std::ostream& stream(std::ostream&) const override;
    virtual Type check(TypeSema&, TypeExpectation) const override;
    virtual const thorin::Def* remit(CodeGen&) const override;

    AutoPtr<const Path> path_;
    std::vector<Elem> elems_;

    friend class Parser;
};

class MapExpr : public Expr, public Args, public TypeArgs {
public:
    const Expr* lhs() const { return lhs_; }
    FnType fn_mono() const { return fn_mono_; }
    virtual bool is_lvalue() const override;
    virtual bool has_side_effect() const override;
    virtual void take_address() const override;
    virtual void check(NameSema&) const override;
    virtual void check(MoveSema&, bool) const override;
	virtual void check(BorrowSema&) const override;
	virtual void check(LifetimeSema&) const override;
    virtual const LvTreeLookupRes lookup_lv_tree(LvMap&, bool) const override;
    virtual void insert_payload(LvTree*, bool multi_ref, LvMap&, payload_t, const thorin::Location&) const override;
    virtual bool owns_value(void) const override;
    Type check_as_map(TypeSema&, TypeExpectation) const;
    Type check_as_method_call(TypeSema&, TypeExpectation) const;

private:
    virtual std::ostream& stream(std::ostream&) const override;
    virtual Type check(TypeSema&, TypeExpectation) const override;
    virtual thorin::Value lemit(CodeGen&) const override;
    virtual const thorin::Def* remit(CodeGen&) const override;

    AutoPtr<const Expr> lhs_;
    mutable FnType fn_mono_;

    friend class Parser;
    friend class ForExpr;
    friend class TypeSema;
};

class StmtLikeExpr : public Expr {};

class BlockExprBase : public StmtLikeExpr {
public:
    const AutoVector<const Stmt*>& stmts() const { return stmts_; }
    const Expr* expr() const { return expr_; }
    const Stmt* stmt(size_t i) const { return stmts_[i]; }
    bool empty() const { return stmts_.empty() && expr_->isa<EmptyExpr>(); }
    const std::vector<const LocalDecl*>& locals() const { return locals_; }
    void add_local(const LocalDecl* local) const { locals_.push_back(local); }
    virtual bool has_side_effect() const override;
    virtual void check(NameSema&) const override;
    virtual void check(MoveSema&, bool) const override;
	virtual void check(BorrowSema&) const override;
	virtual void check(LifetimeSema&) const override;
    virtual const char* prefix() const = 0;

private:
    virtual std::ostream& stream(std::ostream&) const override;

protected:
    virtual Type check(TypeSema&, TypeExpectation) const override;
    virtual const thorin::Def* remit(CodeGen&) const override;

    AutoVector<const Stmt*> stmts_;
    AutoPtr<const Expr> expr_;
    mutable std::vector<const LocalDecl*> locals_; ///< All \p LocalDecl%s in this \p BlockExprBase from top to bottom.

    friend class Parser;
};

class BlockExpr : public BlockExprBase {
public:
    BlockExpr() {}
    BlockExpr(thorin::Location loc) { loc_ = loc; expr_ = new EmptyExpr(loc); }

    virtual const char* prefix() const override { return "{"; }

    friend class Parser;
};

class RunBlockExpr : public BlockExprBase {
public:
    virtual const char* prefix() const override { return "@{"; }

private:
    virtual Type check(TypeSema&, TypeExpectation) const override;
    virtual const thorin::Def* remit(CodeGen&) const override;

    friend class Parser;
};

class IfExpr : public StmtLikeExpr {
public:
    const Expr* cond() const { return cond_; }
    const Expr* then_expr() const { return then_expr_; }
    const Expr* else_expr() const { return else_expr_; }
    bool has_else() const;
    virtual bool has_side_effect() const override;
    virtual void check(NameSema&) const override;
    virtual void check(MoveSema&, bool) const override;
	virtual void check(BorrowSema&) const override;
	virtual void check(LifetimeSema&) const override;
    virtual const thorin::Def* remit(CodeGen&) const override;
    virtual void emit_jump(CodeGen&, thorin::JumpTarget&) const override;

private:
    virtual std::ostream& stream(std::ostream&) const override;
    virtual Type check(TypeSema&, TypeExpectation) const override;

    AutoPtr<const Expr> cond_;
    AutoPtr<const Expr> then_expr_;
    AutoPtr<const Expr> else_expr_;

    friend class Parser;
};

class WhileExpr : public StmtLikeExpr {
public:
    const Expr* cond() const { return cond_; }
    const BlockExprBase* body() const { return body_; }
    const LocalDecl* break_decl() const { return break_decl_; }
    const LocalDecl* continue_decl() const { return continue_decl_; }
    virtual bool has_side_effect() const override;
    virtual void check(NameSema&) const override;
    virtual void check(MoveSema&, bool) const override;
	virtual void check(BorrowSema&) const override;
	virtual void check(LifetimeSema&) const override;
    virtual const thorin::Def* remit(CodeGen&) const override;
    virtual void emit_jump(CodeGen&, thorin::JumpTarget&) const override;

private:
    virtual std::ostream& stream(std::ostream&) const override;
    virtual Type check(TypeSema&, TypeExpectation) const override;

    AutoPtr<const Expr> cond_;
    AutoPtr<const BlockExprBase> body_;
    AutoPtr<const LocalDecl> break_decl_;
    AutoPtr<const LocalDecl> continue_decl_;

    friend class Parser;
};

class ForExpr : public StmtLikeExpr {
public:
    const FnExpr* fn_expr() const { return fn_expr_; }
    const Expr* expr() const { return expr_; }
    const LocalDecl* break_decl() const { return break_decl_; }
    virtual bool has_side_effect() const override;
    virtual void check(NameSema&) const override;
    virtual void check(MoveSema&, bool) const override;
	virtual void check(BorrowSema&) const override;
	virtual void check(LifetimeSema&) const override;

private:
    virtual std::ostream& stream(std::ostream&) const override;
    virtual Type check(TypeSema&, TypeExpectation) const override;
    virtual const thorin::Def* remit(CodeGen&) const override;

    AutoPtr<const FnExpr> fn_expr_;
    AutoPtr<const Expr> expr_;
    AutoPtr<const LocalDecl> break_decl_;

    friend class Parser;
};

//------------------------------------------------------------------------------

/*
 * statements
 */

class Stmt : public ASTNode {
public:
    virtual void check(NameSema&) const = 0;
    virtual void check(MoveSema&) const = 0;
	virtual void check(BorrowSema&) const = 0;
	virtual void check(LifetimeSema&) const = 0;
    virtual void check(TypeSema&) const = 0;
    virtual void emit(CodeGen&) const = 0;
};

class ExprStmt : public Stmt {
public:
    const Expr* expr() const { return expr_; }
    virtual std::ostream& stream(std::ostream&) const override;
    virtual void check(NameSema&) const override;
    virtual void check(MoveSema&) const override;
	virtual void check(BorrowSema&) const override;
	virtual void check(LifetimeSema&) const override;
    virtual void check(TypeSema&) const override;
    virtual void emit(CodeGen&) const override;

private:
    AutoPtr<const Expr> expr_;

    friend class Parser;
};

class ItemStmt : public Stmt {
public:
    const Item* item() const { return item_; }
    virtual std::ostream& stream(std::ostream&) const override;
    virtual void check(NameSema&) const override;
    virtual void check(MoveSema&) const override;
	virtual void check(BorrowSema&) const override;
	virtual void check(LifetimeSema&) const override;
    virtual void check(TypeSema&) const override;
    virtual void emit(CodeGen&) const override;

private:
    AutoPtr<const Item> item_;

    friend class Parser;
};

class LetStmt : public Stmt {
public:
    virtual std::ostream& stream(std::ostream&) const override;
    const LocalDecl* local() const { return local_; }
    const Expr* init() const { return init_; }
    virtual void check(NameSema&) const override;
    virtual void check(MoveSema&) const override;
	virtual void check(BorrowSema&) const override;
	virtual void check(LifetimeSema&) const override;
    virtual void check(TypeSema&) const override;
    virtual void emit(CodeGen&) const override;

private:
    AutoPtr<const LocalDecl> local_;
    AutoPtr<const Expr> init_;

    friend class Parser;
};

//------------------------------------------------------------------------------

}

#endif<|MERGE_RESOLUTION|>--- conflicted
+++ resolved
@@ -1118,18 +1118,13 @@
     virtual bool is_lvalue() const override;
     virtual bool has_side_effect() const override;
     virtual void check(NameSema&) const override;
-<<<<<<< HEAD
     virtual void check(MoveSema&, bool) const override;
 	virtual void check(BorrowSema&) const override;
 	virtual void check(LifetimeSema&) const override;
     virtual const LvTreeLookupRes lookup_lv_tree(LvMap&, bool) const override;
     virtual void insert_payload(LvTree*, bool multi_ref, LvMap&, payload_t, const thorin::Location&) const override;
     virtual bool owns_value(void) const override;
-    virtual thorin::Var lemit(CodeGen&) const override;
-=======
-    virtual void check(BorrowSema&) const override;
     virtual thorin::Value lemit(CodeGen&) const override;
->>>>>>> 5daf7152
     virtual const thorin::Def* remit(CodeGen&) const override;
     virtual void emit_branch(CodeGen&, thorin::JumpTarget&, thorin::JumpTarget&) const override;
 
