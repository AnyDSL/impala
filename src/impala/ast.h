#ifndef IMPALA_AST_H
#define IMPALA_AST_H

#include <vector>

#include "thorin/irbuilder.h"
#include "thorin/util/array.h"
#include "thorin/util/assert.h"
#include "thorin/util/autoptr.h"
#include "thorin/util/cast.h"
#include "thorin/util/location.h"
#include "thorin/util/types.h"

#include "impala/symbol.h"
#include "impala/token.h"
#include "impala/sema/unifiable.h"

namespace thorin {
    class Enter;
    class JumpTarget;
    class Lambda;
    class Param;
}

namespace impala {

class ASTType;
class Decl;
class Expr;
class Fn;
class FnDecl;
class Item;
class MapExpr;
class NamedItem;
class Stmt;
class TypeParam;

class NameSema;
class InferSema;
class BorrowSema;
class TypeSema;
class CodeGen;

template<class T> using SafePtr    = thorin::SafePtr<T>;
template<class T> using AutoPtr    = thorin::AutoPtr<T>;
template<class T> using AutoVector = thorin::AutoVector<T>;

typedef AutoVector<const ASTType*> ASTTypes;
typedef AutoVector<const Expr*> Exprs;
typedef thorin::HashMap<Symbol, const FnDecl*> MethodTable;

//------------------------------------------------------------------------------

/*
 * helpers and mixins
 */

/// Aggregate with all entities which have a visibility.
class Visibility {
public:
    enum {
        None,
        Pub = Token::PUB,
        Priv = Token::PRIV
    };

    Visibility() {}
    Visibility(int visibility)
        : visibility_(visibility)
    {}

    const char* str();
    bool is_pub() const { return visibility_ == Pub; }
    bool is_priv() const { return visibility_ == Priv; }

private:
    int visibility_;

    friend class Parser;
};

/// Mixin for all entities that have a type assigned.
class Typeable {
public:
    Type type() const { return type_; }

protected:
    mutable Type type_;

    friend class ForExpr;
    friend class InferSema;
    friend class TypeSema;
};

/// Mixin for all entities which have a list of \p TypeParam%s: [T1, T2 : A + B[...], ...].
class TypeParamList {
public:
    const TypeParam* type_param(size_t i) const { return type_params_[i]; }
    ArrayRef<const TypeParam*> type_params() const { return type_params_; }
    std::ostream& stream_type_params(std::ostream&) const;

protected:
    void check_type_params(NameSema&) const;
    void check_type_params(BorrowSema&) const;
    void check_type_params(InferSema&) const;
    void check_type_params(TypeSema&) const;

    AutoVector<const TypeParam*> type_params_;
};

//------------------------------------------------------------------------------

class ASTNode : public thorin::HasLocation, public thorin::MagicCast<ASTNode> {
public:
#ifndef NDEBUG
    virtual ~ASTNode() { assert(loc_.is_set()); }
#endif
    virtual std::ostream& stream(std::ostream&) const = 0;
    void dump() const;
};

//------------------------------------------------------------------------------

class Identifier : public ASTNode {
public:
    Identifier() {}
    Identifier(const char* str, const thorin::Location& loc)
        : symbol_(str)
    {
        loc_ = loc;
    }
    Identifier(Token tok)
        : symbol_(tok.symbol())
    {
        loc_ = tok.loc();
    }

    Symbol symbol() const { return symbol_; }
    virtual std::ostream& stream(std::ostream&) const;

private:
    Symbol symbol_;
};

/*
 * paths
 */

class PathElem : public ASTNode {
public:
    const Identifier* identifier() const { return identifier_; }
    Symbol symbol() const { return identifier()->symbol(); }
    SafePtr<const Decl> decl() const { return decl_; }
    virtual std::ostream& stream(std::ostream&) const override;
    void check(NameSema&) const;
    void check(BorrowSema&) const;

private:
    AutoPtr<const Identifier> identifier_;
    mutable SafePtr<const Decl> decl_;

    friend class Parser;
};

typedef AutoVector<const PathElem*> PathElems;

class Path : public ASTNode {
public:
    bool is_global() const { return is_global_; }
    const PathElems& path_elems() const { return path_elems_; }
    virtual std::ostream& stream(std::ostream&) const override;
    void check(NameSema&) const;
    void check(BorrowSema&) const;
    SafePtr<const Decl> decl() const { return path_elems_.back()->decl(); }

private:
    bool is_global_;
    PathElems path_elems_;

    friend class Parser;
};

//------------------------------------------------------------------------------

/*
 * AST types
 */

class ASTType : public ASTNode, public Typeable {
public:
    virtual void check(NameSema&) const = 0;
    virtual void check(BorrowSema&) const = 0;

private:
    virtual Type check(InferSema&) const = 0;
    virtual void check(TypeSema&) const = 0;

    friend class NameSema;
    friend class InferSema;
    friend class TypeSema;
};

class ErrorASTType : public ASTType {
public:
    ErrorASTType(const thorin::Location& loc) { loc_ = loc; }

    virtual std::ostream& stream(std::ostream&) const override;
    virtual void check(NameSema&) const override;
    virtual void check(BorrowSema&) const override;

private:
    virtual Type check(InferSema&) const override;
    virtual void check(TypeSema&) const override;
};

class PrimASTType : public ASTType {
public:
    enum Kind {
#define IMPALA_TYPE(itype, atype) TYPE_##itype = Token::TYPE_##itype,
#include "impala/tokenlist.h"
    };

    Kind kind() const { return kind_; }

    virtual std::ostream& stream(std::ostream&) const override;
    virtual void check(NameSema&) const override;
    virtual void check(BorrowSema&) const override;

private:
    virtual Type check(InferSema&) const override;
    virtual void check(TypeSema&) const override;

    Kind kind_;

    friend class Parser;
};

class PtrASTType : public ASTType {
public:
<<<<<<< HEAD
    char kind() const { assert(is_owned() || is_borrowed()); return kind_; }
    const ASTType* referenced_ast_type() const { return referenced_ast_type_; }
    bool is_owned() const { return kind_ == '~'; }
    bool is_borrowed() const { return kind_ == '&'; }
=======
    enum Kind { Borrowed, Mut, Owned };

    Kind kind() const { return kind_; }
    std::string prefix() const;
    const ASTType* referenced_type() const { return referenced_type_; }
>>>>>>> f5c1830f
    int addr_space() const { return addr_space_; }

    virtual std::ostream& stream(std::ostream&) const override;
    virtual void check(NameSema&) const override;
    virtual void check(BorrowSema&) const override;

private:
    virtual Type check(InferSema&) const override;
    virtual void check(TypeSema&) const override;

    Kind kind_;
    int addr_space_;
    AutoPtr<const ASTType> referenced_ast_type_;

    friend class Parser;
};

class ArrayASTType : public ASTType {
public:
    const ASTType* elem_ast_type() const { return elem_ast_type_; }

protected:
    AutoPtr<const ASTType> elem_ast_type_;

    friend class Parser;
};

class IndefiniteArrayASTType : public ArrayASTType {
public:
    virtual std::ostream& stream(std::ostream&) const override;
    virtual void check(NameSema&) const override;
    virtual void check(BorrowSema&) const override;

private:
    virtual Type check(InferSema&) const override;
    virtual void check(TypeSema&) const override;
};

class DefiniteArrayASTType : public ArrayASTType {
public:
    uint64_t dim() const { return dim_; }

    virtual std::ostream& stream(std::ostream&) const override;
    virtual void check(NameSema&) const override;
    virtual void check(BorrowSema&) const override;

private:
    virtual Type check(InferSema&) const override;
    virtual void check(TypeSema&) const override;

    thorin::u64 dim_;

    friend class Parser;
};

class CompoundASTType : public ASTType {
public:
    size_t num_args() const { return args_.size(); }
    ArrayRef<const ASTType*> args() const { return args_; }
    const ASTType* arg(size_t i) const { return args_[i]; }

protected:
    ASTTypes args_;

    friend class Parser;
};

class TupleASTType : public CompoundASTType {
public:
    virtual std::ostream& stream(std::ostream&) const override;
    virtual void check(NameSema&) const override;
    virtual void check(BorrowSema&) const override;

private:
    virtual Type check(InferSema&) const override;
    virtual void check(TypeSema&) const override;
};

class ASTTypeApp : public CompoundASTType {
public:
    const Identifier* identifier() const { return identifier_; }
    Symbol symbol() const { return identifier()->symbol(); }
    SafePtr<const Decl> decl() const { return decl_; }
    TraitApp trait_app(InferSema&, Type) const;

    virtual std::ostream& stream(std::ostream&) const override;
    virtual void check(NameSema&) const override;
    virtual void check(BorrowSema&) const override;

private:
    virtual Type check(InferSema&) const override;
    virtual void check(TypeSema&) const override;

    AutoPtr<const Identifier> identifier_;
    mutable SafePtr<const Decl> decl_;

    friend class Parser;
    friend class NameScope;
};

class FnASTType : public TypeParamList, public CompoundASTType {
public:
    FnASTType() {}
    FnASTType(const thorin::Location& loc) { set_loc(loc); }

    const FnASTType* ret_fn_type() const;

    virtual std::ostream& stream(std::ostream&) const override;
    virtual void check(NameSema&) const override;
    virtual void check(BorrowSema&) const override;

private:
    virtual Type check(InferSema&) const override;
    virtual void check(TypeSema&) const override;

    friend class Parser;
};

class Typeof : public ASTType {
public:
    const Expr* expr() const { return expr_; }

    virtual std::ostream& stream(std::ostream&) const override;
    virtual void check(NameSema&) const override;
    virtual void check(BorrowSema&) const override;

private:
    virtual Type check(InferSema&) const override;
    virtual void check(TypeSema&) const override;

    AutoPtr<const Expr> expr_;

    friend class Parser;
};

class SimdASTType : public ArrayASTType {
public:
    uint64_t size() const { return size_; }

    virtual std::ostream& stream(std::ostream&) const override;
    virtual void check(NameSema&) const override;
    virtual void check(BorrowSema&) const override;

private:
    virtual Type check(InferSema&) const override;
    virtual void check(TypeSema&) const override;

    thorin::u64 size_;

    friend class Parser;
};

//------------------------------------------------------------------------------

/*
 * declarations
 */

/// Base class for all entities which have a \p symbol_.
class Decl : virtual public ASTNode {
public:
    const Identifier* identifier() const { return identifier_; }
    Symbol symbol() const { return identifier_->symbol(); }
    size_t depth() const { return depth_; }
    const Decl* shadows() const { return shadows_; }

protected:
    AutoPtr<const Identifier> identifier_;

private:
    mutable const Decl* shadows_;
    mutable size_t depth_;

    friend class NameSema;
};

/// Base class for all declarations which must have a \p Type assigned.
class TypeableDecl : public Decl, public Typeable {};

/// Base class for all declarations which represent a type definition.
class TypeDecl : public TypeableDecl {};

/// Base class for all declarations which represent a value.
class ValueDecl : public TypeableDecl {
public:
    const ASTType* ast_type() const { return ast_type_; } ///< Original \p ASTType.
    bool is_mut() const { return is_mut_; }
    bool is_written() const { return is_written_; }
    void write() const { is_written_ = true; }
    bool is_anonymous() const { return symbol() == Symbol() || symbol().str()[0] == '<'; }
    virtual std::ostream& stream(std::ostream&) const override;

private:
<<<<<<< HEAD
    virtual thorin::Var emit(CodeGen&, thorin::Def init) const = 0;
=======
    virtual Type check(TypeSema& sema) const override;
    Type check(TypeSema&, Type) const;
    virtual thorin::Var emit(CodeGen&, const thorin::Def* init) const = 0;
>>>>>>> f5c1830f

protected:
    AutoPtr<const ASTType> ast_type_;
    bool is_mut_ = false;
    mutable bool is_written_ = false;
    mutable thorin::Var var_;

    friend class Parser;
    friend class CodeGen;
};

/// Base class for all values which may be mutated within a function.
class LocalDecl : public ValueDecl {
public:
    LocalDecl(size_t handle)
        : handle_(handle)
    {}

    size_t handle() const { return handle_; }
    bool is_address_taken() const { return is_address_taken_; }
    const Expr* fn() const { return fn_; }
    void take_address() const { is_address_taken_ = true; }
    void check(NameSema&) const;
    void check(BorrowSema&) const;

private:
<<<<<<< HEAD
    Type check(InferSema&) const;
    void check(TypeSema&) const;
    virtual thorin::Var emit(CodeGen&, thorin::Def init) const override;
=======
    virtual thorin::Var emit(CodeGen&, const thorin::Def* init) const override;
>>>>>>> f5c1830f

protected:
    size_t handle_;
    mutable const Expr* fn_ = nullptr;
    mutable bool is_address_taken_ = false;

    friend class InferSema;
    friend class Parser;
    friend class TypeSema;
    friend class ValueDecl;
};

//------------------------------------------------------------------------------

/*
 * parameters and Fn
 */

class TypeParam : public TypeDecl {
public:
    size_t num_bounds() const { return bounds().size(); }
    const ASTTypes& bounds() const { return bounds_; }
    TypeVar type_var() const { return type().as<TypeVar>(); }

    void check(NameSema&) const;
    TypeVar check(TypeSema&) const;
    void check(BorrowSema&) const;
    virtual std::ostream& stream(std::ostream&) const override;

private:
    TypeVar check(InferSema&) const;

    ASTTypes bounds_;

    friend class InferSema;
    friend class Parser;
    friend class TypeSema;
};

class SelfParam : public TypeParam {
public:
    SelfParam(const thorin::Location&) {}
    void set_loc(const thorin::Location& loc) { loc_ = loc; set_identifier(loc); }

private:
    void set_identifier(const thorin::Location& loc) { identifier_ = new Identifier("Self", loc); }
};

class Param : public LocalDecl {
public:
    Param(size_t handle)
        : LocalDecl(handle)
    {}

    static const Param* create(size_t var_handle, const Identifier*, const thorin::Location&, const ASTType* fn_type);

    friend class Fn;
    friend class Parser;
};

class Fn : public TypeParamList {
public:
    const Param* param(size_t i) const { return params_[i]; }
    ArrayRef<const Param*> params() const { return params_; }
    size_t num_params() const { return params_.size(); }
    const Expr* body() const { return body_; }
    thorin::Lambda* lambda() const { return lambda_; }
    const thorin::Param* ret_param() const { return ret_param_; }
    const thorin::Def* frame() const { return frame_; }
    std::ostream& stream_params(std::ostream& p, bool returning) const;
    void fn_check(NameSema&) const;
    Type check_body(InferSema&, FnType) const;
    Type check_body(TypeSema&) const;
    void fn_check(BorrowSema&) const;
    thorin::Lambda* emit_head(CodeGen&, const thorin::Location&) const;
    void emit_body(CodeGen&, const thorin::Location& loc) const;

    bool is_continuation() const { return is_continuation_; }

    virtual FnType fn_type() const = 0;
    virtual Symbol fn_symbol() const = 0;

protected:
    mutable thorin::Lambda* lambda_;
    mutable SafePtr<const thorin::Param> ret_param_;
    mutable const thorin::Def* frame_;
    AutoVector<const Param*> params_;

private:
    AutoPtr<const Expr> body_;
    bool is_continuation_;

    friend class Parser;
};

//------------------------------------------------------------------------------

/*
 * items
 */

class ModContents : public ASTNode {
public:
    const AutoVector<const Item*>& items() const { return items_; }
    const thorin::HashMap<Symbol, const NamedItem*>& item_table() const { return item_table_; }
    virtual std::ostream& stream(std::ostream&) const override;
    void check(NameSema&) const;
    void check(BorrowSema&) const;
    void emit(CodeGen&) const;

private:
    void check(InferSema&) const;
    void check(TypeSema&) const;

    AutoVector<const Item*> items_;
    mutable thorin::HashMap<Symbol, const NamedItem*> item_table_;

    friend class Parser;
    friend class InferSema;
    friend class TypeSema;
};

class Item : virtual public ASTNode {
public:
    Visibility visibility() const { return  visibility_; }
    virtual void check(NameSema&) const = 0;
    virtual void check(BorrowSema&) const = 0;

private:
    virtual void check(InferSema&) const = 0;
    virtual void check(TypeSema&) const = 0;
    virtual void emit_item(CodeGen&) const = 0;

    Visibility visibility_;
#ifndef NDEBUG
    mutable bool done_ = false;
#endif

    friend class Parser;
    friend class NameSema;
    friend class InferSema;
    friend class TypeSema;
    friend class CodeGen;
};

class NamedItem : public Item {
public:
    virtual const Identifier* item_identifier() const = 0;
    Symbol item_symbol() const { return item_identifier()->symbol(); }
};

class TypeDeclItem : public NamedItem, public TypeDecl, public TypeParamList {
public:
    virtual const Identifier* item_identifier() const override { return TypeDecl::identifier(); }

    friend class Parser;
};

class ValueItem : public NamedItem, public ValueDecl {
public:
    virtual const Identifier* item_identifier() const override { return ValueDecl::identifier(); }

private:
    virtual void emit_item(CodeGen&) const override;

    friend class Parser;
};

class ModDecl : public TypeDeclItem {
public:
    const ModContents* mod_contents() const { return mod_contents_; }

    virtual std::ostream& stream(std::ostream&) const override;
    virtual void check(NameSema&) const override;
    virtual void check(BorrowSema&) const override;

private:
    virtual void check(InferSema&) const override;
    virtual void check(TypeSema&) const override;
    virtual void emit_item(CodeGen&) const override;

    AutoPtr<const ModContents> mod_contents_;

    friend class Parser;
};

class ExternBlock : public Item {
public:
    Symbol abi() const { return abi_; }
    const AutoVector<const FnDecl*>& fns() const { return fns_; }

    virtual std::ostream& stream(std::ostream&) const override;
    virtual void check(NameSema&) const override;
    virtual void check(BorrowSema&) const override;

private:
    virtual void check(InferSema&) const override;
    virtual void check(TypeSema&) const override;
    virtual void emit_item(CodeGen&) const override;

    Symbol abi_;
    AutoVector<const FnDecl*> fns_;

    friend class Parser;
};

class Typedef : public TypeDeclItem {
public:
    const ASTType* ast_type() const { return ast_type_; }

    virtual std::ostream& stream(std::ostream&) const override;
    virtual void check(NameSema&) const override;
    virtual void check(BorrowSema&) const override;

private:
    virtual void check(InferSema&) const override;
    virtual void check(TypeSema&) const override;
    virtual void emit_item(CodeGen&) const override;

    AutoPtr<const ASTType> ast_type_;

    friend class Parser;
};

class FieldDecl : public TypeableDecl {
public:
    int index() const { return index_; }
    const ASTType* ast_type() const { return ast_type_; }
    Visibility visibility() const { return  visibility_; }

    void check(NameSema&) const;
    void check(BorrowSema&) const;
    virtual std::ostream& stream(std::ostream&) const override;

private:
    void check(InferSema&) const;
    void check(TypeSema&) const;

    int index_;
    AutoPtr<const ASTType> ast_type_;
    Visibility visibility_;

    friend class InferSema;
    friend class Parser;
    friend class TypeSema;
};

class StructDecl : public TypeDeclItem {
public:
    size_t num_field_decls() const { return field_decls_.size(); }
    const AutoVector<const FieldDecl*>& field_decls() const { return field_decls_; }
    const thorin::HashMap<Symbol, const FieldDecl*>& field_table() const { return field_table_; }
    const FieldDecl* field_decl(Symbol symbol) const { return thorin::find(field_table_, symbol); }
    const FieldDecl* field_decl(const Identifier* ident) const { return field_decl(ident->symbol()); }

    virtual std::ostream& stream(std::ostream&) const override;
    virtual void check(NameSema&) const override;
    virtual void check(BorrowSema&) const override;

private:
    virtual void check(InferSema&) const override;
    virtual void check(TypeSema&) const override;
    virtual void emit_item(CodeGen&) const override;

    AutoVector<const FieldDecl*> field_decls_;
    mutable thorin::HashMap<Symbol, const FieldDecl*> field_table_;

    friend class Parser;
};

class EnumDecl : public TypeDeclItem {
public:
    virtual std::ostream& stream(std::ostream&) const override;
    virtual void check(NameSema&) const override;
    virtual void check(BorrowSema&) const override;

private:
    virtual void check(InferSema&) const override;
    virtual void check(TypeSema&) const override;
    virtual void emit_item(CodeGen&) const override;
};

class StaticItem : public ValueItem {
public:
    const Expr* init() const { return init_; }

    virtual std::ostream& stream(std::ostream&) const override;
    virtual void check(NameSema&) const override;
    virtual void check(BorrowSema&) const override;

private:
<<<<<<< HEAD
    virtual void check(InferSema&) const override;
    virtual void check(TypeSema&) const override;
    virtual thorin::Var emit(CodeGen&, thorin::Def init) const override;
=======
    virtual Type check(TypeSema&) const override;
    virtual void check_item(TypeSema&) const override;
    virtual thorin::Var emit(CodeGen&, const thorin::Def* init) const override;
>>>>>>> f5c1830f

    AutoPtr<const Expr> init_;

    friend class Parser;
};

class FnDecl : public ValueItem, public Fn {
public:
    bool is_extern() const { return is_extern_; }
    virtual FnType fn_type() const override { return type().as<FnType>(); }
    virtual Symbol fn_symbol() const override { return export_name_ ? export_name_->symbol() : identifier()->symbol(); }
    virtual std::ostream& stream(std::ostream&) const override;
    virtual void check(NameSema&) const override;
    virtual void check(BorrowSema&) const override;

private:
<<<<<<< HEAD
    virtual void check(InferSema&) const override;
    virtual void check(TypeSema&) const override;
    virtual thorin::Var emit(CodeGen&, thorin::Def init) const override;
=======
    virtual Type check(TypeSema&) const override;
    virtual void check_item(TypeSema&) const override;
    virtual thorin::Var emit(CodeGen&, const thorin::Def* init) const override;
>>>>>>> f5c1830f

    AutoPtr<const Identifier> export_name_;
    bool is_extern_ = false;

    friend class Parser;
    friend class InferSema;
    friend class TypeSema;
};

class TraitDecl : public NamedItem, public Decl, public TypeParamList {
public:
    TraitDecl()
        : self_param_(thorin::Location(loc().begin(), loc().begin()))
    {}

    const AutoVector<const ASTTypeApp*>& super_traits() const { return super_traits_; }
    const AutoVector<const FnDecl*>& methods() const { return methods_; }
    const MethodTable& method_table() const { return method_table_; }
    const SelfParam* self_param() const { return &self_param_; }
    TraitAbs trait_abs() const { return trait_abs_; }

    virtual const Identifier* item_identifier() const override { return Decl::identifier(); }

    virtual std::ostream& stream(std::ostream&) const override;
    virtual void check(NameSema&) const override;
    virtual void check(BorrowSema&) const override;

private:
    virtual void check(InferSema&) const override;
    virtual void check(TypeSema&) const override;
    virtual void emit_item(CodeGen&) const override;

    const SelfParam self_param_;
    AutoVector<const FnDecl*> methods_;
    AutoVector<const ASTTypeApp*> super_traits_;
    mutable MethodTable method_table_;
    mutable TraitAbs trait_abs_;

    friend class Parser;
};

class ImplItem : public Item, public TypeParamList {
public:
    /// May be nullptr as trait is optional.
    const ASTType* trait() const { return trait_; }
    const ASTType* ast_type() const { return ast_type_; }
    const AutoVector<const FnDecl*>& methods() const { return methods_; }
    const FnDecl* method(size_t i) const { return methods_[i]; }
    size_t num_methods() const { return methods_.size(); }
<<<<<<< HEAD
    thorin::Def def() const { return def_; }

=======
    const thorin::Def* def() const { return def_; }
>>>>>>> f5c1830f
    virtual void check(NameSema&) const override;
    virtual void check(BorrowSema&) const override;
    virtual std::ostream& stream(std::ostream&) const override;

private:
    virtual void check(InferSema&) const override;
    virtual void check(TypeSema&) const override;
    virtual void emit_item(CodeGen&) const override;

    AutoPtr<const ASTType> trait_;
    AutoPtr<const ASTType> ast_type_;
    AutoVector<const FnDecl*> methods_;
    mutable const thorin::Def* def_;

    friend class Parser;
};

//------------------------------------------------------------------------------

/*
 * expressions
 */

class Expr : public ASTNode, public Typeable {
public:
    /// return the type before implicit casting (for example ~4 always has the actual_type ~int but its type could be &int due to subtyping)
    Type actual_type() const { return actual_type_.empty() ? type() : actual_type_; }
    bool needs_cast() const { return !actual_type_.empty(); }
<<<<<<< HEAD
    thorin::Def extra() const { return extra_; }

=======
    const thorin::Def* extra() const { return extra_; }
>>>>>>> f5c1830f
    virtual bool is_lvalue() const { return false; }
    virtual bool has_side_effect() const { return false; }
    virtual void take_address() const {}

    virtual std::ostream& stream(std::ostream&) const = 0;
    virtual void check(NameSema&) const = 0;
    virtual void check(BorrowSema&) const = 0;

private:
    virtual Type check(InferSema&, Type) const = 0;
    virtual void check(TypeSema&) const = 0;
    virtual thorin::Var lemit(CodeGen&) const;
    virtual const thorin::Def* remit(CodeGen&) const;
    virtual void emit_jump(CodeGen&, thorin::JumpTarget&) const;
    virtual void emit_branch(CodeGen&, thorin::JumpTarget&, thorin::JumpTarget&) const;

    mutable Type actual_type_;

protected:
    mutable const thorin::Def* extra_; ///< Needed to propagate extend of indefinite arrays.

    friend class CodeGen;
    friend class IfExpr;
    friend class InferSema;
    friend class Parser;
    friend class TypeSema;
};

/// Use as mixin for anything which uses type args: [T1, ..., Tn]
class TypeArgs {
public:
    const ASTTypes& type_args() const { return type_args_; }
    const ASTType* type_arg(size_t i) const { assert(i < type_args_.size()); return type_args_[i]; }
    size_t num_type_args() const { return type_args().size(); }
    ArrayRef<Type> inferred_args() const { return inferred_args_; }
    Type inferred_arg(size_t i) const { return inferred_args_[i]; }
    size_t num_inferred_args() const { return inferred_args_.size(); }
    std::ostream& stream_type_args(std::ostream& p) const;

protected:
    ASTTypes type_args_;
    mutable std::vector<Type> inferred_args_;
};

/// Use as mixin for anything which uses args: (expr_1, ..., expr_n)
class Args {
public:
    const Exprs& args() const { return args_; }
    const Expr* arg(size_t i) const { assert(i < args_.size()); return args_[i]; }
    size_t num_args() const { return args_.size(); }
    std::ostream& stream_args(std::ostream& p) const;

protected:
    Exprs args_;
};

class EmptyExpr : public Expr {
public:
    EmptyExpr(const thorin::Location& loc) { loc_ = loc; }

    virtual std::ostream& stream(std::ostream&) const override;
    virtual void check(NameSema&) const override;
    virtual void check(BorrowSema&) const override;

private:
<<<<<<< HEAD
    virtual Type check(InferSema&, Type) const override;
    virtual void check(TypeSema&) const override;
    virtual thorin::Def remit(CodeGen&) const override;
=======
    virtual std::ostream& stream(std::ostream&) const override;
    virtual Type check(TypeSema&, TypeExpectation) const override;
    virtual const thorin::Def* remit(CodeGen&) const override;
>>>>>>> f5c1830f
};

class LiteralExpr : public Expr {
public:
    enum Kind {
#define IMPALA_LIT(itype, atype) LIT_##itype = Token::LIT_##itype,
#include "impala/tokenlist.h"
        LIT_bool,
    };

    LiteralExpr(const thorin::Location& loc, Kind kind, thorin::Box box)
        : kind_(kind)
        , box_(box)
    {
        loc_= loc;
    }

    Kind kind() const { return kind_; }
    thorin::Box box() const { return box_; }
    uint64_t get_u64() const;
    PrimTypeKind literal2type() const;

    virtual std::ostream& stream(std::ostream&) const override;
    virtual void check(NameSema&) const override;
    virtual void check(BorrowSema&) const override;
    virtual const thorin::Def* remit(CodeGen&) const override;

private:
    virtual Type check(InferSema&, Type) const override;
    virtual void check(TypeSema&) const override;

    Kind kind_;
    thorin::Box box_;
};

class CharExpr : public Expr {
public:
    CharExpr(const thorin::Location& loc, Symbol symbol)
        : symbol_(symbol)
    {
        loc_ = loc;
    }

    Symbol symbol() const { return symbol_; }
    thorin::u8 value() const { return value_; }

    virtual std::ostream& stream(std::ostream&) const override;
    virtual void check(NameSema&) const override;
    virtual void check(BorrowSema&) const override;
    virtual const thorin::Def* remit(CodeGen&) const override;

private:
    virtual Type check(InferSema&, Type) const override;
    virtual void check(TypeSema&) const override;

    Symbol symbol_;
    mutable thorin::u8 value_;
};

class StrExpr : public Expr {
public:
    const std::vector<Symbol>& symbols() const { return symbols_; }
    const std::vector<thorin::u8>& values() const { return values_; }
    bool is_used_as_global() const { return is_used_as_global_; }

    virtual std::ostream& stream(std::ostream&) const override;
    virtual void check(NameSema&) const override;
    virtual void check(BorrowSema&) const override;
    virtual const thorin::Def* remit(CodeGen&) const override;

private:
    virtual Type check(InferSema&, Type) const override;
    virtual void check(TypeSema&) const override;

    std::vector<Symbol> symbols_;
    mutable std::vector<thorin::u8> values_;
    mutable bool is_used_as_global_ = false;

    friend class Parser;
};

class FnExpr : public Expr, public Fn {
public:
    virtual FnType fn_type() const override { return type().as<FnType>(); }
    virtual Symbol fn_symbol() const override { return Symbol("lambda"); }

    virtual std::ostream& stream(std::ostream&) const override;
    virtual void check(NameSema&) const override;
    virtual void check(BorrowSema&) const override;

private:
<<<<<<< HEAD
    virtual Type check(InferSema&, Type) const override;
    virtual void check(TypeSema&) const override;
    virtual thorin::Def remit(CodeGen&) const override;
=======
    virtual std::ostream& stream(std::ostream&) const override;
    virtual Type check(TypeSema&, TypeExpectation) const override;
    virtual const thorin::Def* remit(CodeGen&) const override;
>>>>>>> f5c1830f

    size_t ret_var_handle_;

    friend class Parser;
};

class PathExpr : public Expr {
public:
    PathExpr(const Path* path)
        : path_(path)
    {
        set_loc(path->loc());
    }

    const Path* path() const { return path_; }
    SafePtr<const ValueDecl> value_decl() const { return value_decl_; }

    virtual bool is_lvalue() const override;
    virtual void take_address() const override;

    virtual std::ostream& stream(std::ostream&) const override;
    virtual void check(NameSema&) const override;
    virtual void check(BorrowSema&) const override;

private:
    virtual Type check(InferSema&, Type) const override;
    virtual void check(TypeSema&) const override;
    virtual thorin::Var lemit(CodeGen&) const override;

    AutoPtr<const Path> path_;
    mutable SafePtr<const ValueDecl> value_decl_; ///< Declaration of the variable in use.

    friend class Parser;
};

class PrefixExpr : public Expr {
public:
    enum Kind {
#define IMPALA_PREFIX(tok, str, prec) tok = Token:: tok,
#include "impala/tokenlist.h"
    };

    static const PrefixExpr* create_deref(const AutoPtr<const Expr>& dock);

    const Expr* rhs() const { return rhs_; }
    Kind kind() const { return kind_; }

    virtual bool is_lvalue() const override;
    virtual bool has_side_effect() const override;

    virtual std::ostream& stream(std::ostream&) const override;
    virtual void check(NameSema&) const override;
    virtual void check(BorrowSema&) const override;
    virtual thorin::Var lemit(CodeGen&) const override;
    virtual const thorin::Def* remit(CodeGen&) const override;
    virtual void emit_branch(CodeGen&, thorin::JumpTarget&, thorin::JumpTarget&) const override;

private:
    virtual Type check(InferSema&, Type) const override;
    virtual void check(TypeSema&) const override;

    Kind kind_;
    AutoPtr<const Expr> rhs_;

    friend class Parser;
};

class InfixExpr : public Expr {
public:
    enum Kind {
#define IMPALA_INFIX_ASGN(tok, str, lprec, rprec) tok = Token:: tok,
#define IMPALA_INFIX(     tok, str, lprec, rprec) tok = Token:: tok,
#include "impala/tokenlist.h"
    };

    Kind kind() const { return kind_; }
    const Expr* lhs() const { return lhs_; }
    const Expr* rhs() const { return rhs_; }

    virtual bool has_side_effect() const override;

    virtual std::ostream& stream(std::ostream&) const override;
    virtual void check(NameSema&) const override;
    virtual void check(BorrowSema&) const override;
    virtual const thorin::Def* remit(CodeGen&) const override;
    virtual void emit_branch(CodeGen&, thorin::JumpTarget&, thorin::JumpTarget&) const override;

private:
    virtual Type check(InferSema&, Type) const override;
    virtual void check(TypeSema&) const override;

    Kind kind_;
    AutoPtr<const Expr> lhs_;
    AutoPtr<const Expr> rhs_;

    friend class Parser;
};

/**
 * Just for expr++ and expr--.
 * For indexing/function calls use \p MapExpr.
 */
class PostfixExpr : public Expr {
public:
    enum Kind {
        INC = Token::INC,
        DEC = Token::DEC
    };

    Kind kind() const { return kind_; }
    const Expr* lhs() const { return lhs_; }

    virtual bool has_side_effect() const override;

    virtual std::ostream& stream(std::ostream&) const override;
    virtual void check(NameSema&) const override;
    virtual void check(BorrowSema&) const override;
    virtual const thorin::Def* remit(CodeGen&) const override;

private:
    virtual Type check(InferSema&, Type) const override;
    virtual void check(TypeSema&) const override;

    Kind kind_;
    AutoPtr<const Expr> lhs_;

    friend class Parser;
};

class FieldExpr : public Expr {
public:
    const Expr* lhs() const { return lhs_; }
    const Identifier* identifier() const { return identifier_; }
    Symbol symbol() const { return identifier()->symbol(); }
    uint32_t index() const { return index_; }

    virtual bool is_lvalue() const override;
    virtual void take_address() const override;

    virtual std::ostream& stream(std::ostream&) const override;
    virtual void check(NameSema&) const override;
    virtual void check(BorrowSema&) const override;

    Type check_as_struct(InferSema&, Type) const;
    Type check_as_struct(TypeSema&) const;

private:
    virtual Type check(InferSema&, Type) const override;
    virtual void check(TypeSema&) const override;
    virtual thorin::Var lemit(CodeGen&) const override;
    virtual const thorin::Def* remit(CodeGen&) const override;

    AutoPtr<const Expr> lhs_;
    AutoPtr<const Identifier> identifier_;
    mutable uint32_t index_ = uint32_t(-1);

    friend class Parser;
    friend class MapExpr; // remove this
};

class CastExpr : public Expr {
public:
    const Expr* lhs() const { return lhs_; }
    const ASTType* ast_type() const { return ast_type_; }

    virtual bool is_lvalue() const override;

    virtual std::ostream& stream(std::ostream&) const override;
    virtual void check(NameSema&) const override;
    virtual void check(BorrowSema&) const override;

private:
<<<<<<< HEAD
    virtual Type check(InferSema&, Type) const override;
    virtual void check(TypeSema&) const override;
    virtual thorin::Def remit(CodeGen&) const override;
=======
    virtual std::ostream& stream(std::ostream&) const override;
    virtual Type check(TypeSema&, TypeExpectation) const override;
    virtual const thorin::Def* remit(CodeGen&) const override;
>>>>>>> f5c1830f

    AutoPtr<const Expr> lhs_;
    AutoPtr<const ASTType> ast_type_;

    friend class Parser;
};

class DefiniteArrayExpr : public Expr, public Args {
public:
    virtual std::ostream& stream(std::ostream&) const override;
    virtual void check(NameSema&) const override;
    virtual void check(BorrowSema&) const override;

private:
<<<<<<< HEAD
    virtual Type check(InferSema&, Type) const override;
    virtual void check(TypeSema&) const override;
    virtual thorin::Def remit(CodeGen&) const override;
=======
    virtual std::ostream& stream(std::ostream&) const override;
    virtual Type check(TypeSema&, TypeExpectation) const override;
    virtual const thorin::Def* remit(CodeGen&) const override;
>>>>>>> f5c1830f

    friend class Parser;
};

class RepeatedDefiniteArrayExpr : public Expr {
public:
    const Expr* value() const { return value_; }
    thorin::u64 count() const { return count_; }

    virtual std::ostream& stream(std::ostream&) const override;
    virtual void check(NameSema&) const override;
    virtual void check(BorrowSema&) const override;

private:
<<<<<<< HEAD
    virtual Type check(InferSema&, Type) const override;
    virtual void check(TypeSema&) const override;
    virtual thorin::Def remit(CodeGen&) const override;
=======
    virtual std::ostream& stream(std::ostream&) const override;
    virtual Type check(TypeSema&, TypeExpectation) const override;
    virtual const thorin::Def* remit(CodeGen&) const override;
>>>>>>> f5c1830f

    AutoPtr<const Expr> value_;
    thorin::u64 count_;

    friend class Parser;
};

class IndefiniteArrayExpr : public Expr {
public:
    const Expr* dim() const { return dim_; }
    const ASTType* elem_ast_type() const { return elem_ast_type_; }

    virtual std::ostream& stream(std::ostream&) const override;
    virtual void check(NameSema&) const override;
    virtual void check(BorrowSema&) const override;

private:
<<<<<<< HEAD
    virtual Type check(InferSema&, Type) const override;
    virtual void check(TypeSema&) const override;
    virtual thorin::Def remit(CodeGen&) const override;
=======
    virtual std::ostream& stream(std::ostream&) const override;
    virtual Type check(TypeSema&, TypeExpectation) const override;
    virtual const thorin::Def* remit(CodeGen&) const override;
>>>>>>> f5c1830f

    AutoPtr<const Expr> dim_;
    AutoPtr<const ASTType> elem_ast_type_;

    friend class Parser;
};

class TupleExpr : public Expr, public Args {
public:
    virtual std::ostream& stream(std::ostream&) const override;
    virtual void check(NameSema&) const override;
    virtual void check(BorrowSema&) const override;

private:
<<<<<<< HEAD
    virtual Type check(InferSema&, Type) const override;
    virtual void check(TypeSema&) const override;
    virtual thorin::Def remit(CodeGen&) const override;
=======
    virtual std::ostream& stream(std::ostream&) const override;
    virtual Type check(TypeSema&, TypeExpectation) const override;
    virtual const thorin::Def* remit(CodeGen&) const override;
>>>>>>> f5c1830f

    friend class Parser;
};

class SimdExpr : public Expr, public Args {
public:
    virtual std::ostream& stream(std::ostream&) const override;
    virtual void check(NameSema&) const override;
    virtual void check(BorrowSema&) const override;

private:
<<<<<<< HEAD
    virtual Type check(InferSema&, Type) const override;
    virtual void check(TypeSema&) const override;
    virtual thorin::Def remit(CodeGen&) const override;
=======
    virtual std::ostream& stream(std::ostream&) const override;
    virtual Type check(TypeSema&, TypeExpectation) const override;
    virtual const thorin::Def* remit(CodeGen&) const override;
>>>>>>> f5c1830f

    friend class Parser;
};

class StructExpr : public Expr, public TypeArgs {
public:
    class Elem {
    public:
        Elem(const Elem& elem)
            : identifier_(elem.identifier())
            , expr_(elem.expr())
        {}
        Elem(const Identifier* identifier, const Expr* expr)
            : identifier_(identifier)
            , expr_(expr)
        {}

        const Identifier* identifier() const { return identifier_; }
        Symbol symbol() const { return identifier()->symbol(); }
        const Expr* expr() const { return expr_; }
        const FieldDecl* field_decl() const { return field_decl_; }

    private:
        const Identifier* identifier_;
        const Expr* expr_;
        mutable SafePtr<const FieldDecl> field_decl_;

        friend class StructExpr;
    };

    virtual ~StructExpr() {
        for (auto elem : elems()) {
            delete elem.identifier_;
            delete elem.expr_;
        }
    }

    const Path* path() const { return path_; }
    size_t num_elems() const { return elems_.size(); }
    const std::vector<Elem>& elems() const { return elems_; }

    virtual std::ostream& stream(std::ostream&) const override;
    virtual void check(NameSema&) const override;
    virtual void check(BorrowSema&) const override;

private:
<<<<<<< HEAD
    virtual Type check(InferSema&, Type) const override;
    virtual void check(TypeSema&) const override;
    virtual thorin::Def remit(CodeGen&) const override;
=======
    virtual std::ostream& stream(std::ostream&) const override;
    virtual Type check(TypeSema&, TypeExpectation) const override;
    virtual const thorin::Def* remit(CodeGen&) const override;
>>>>>>> f5c1830f

    AutoPtr<const Path> path_;
    std::vector<Elem> elems_;

    friend class Parser;
};

class MapExpr : public Expr, public Args, public TypeArgs {
public:
    const Expr* lhs() const { return lhs_; }
    FnType fn_mono() const { return fn_mono_; }

    virtual bool is_lvalue() const override;
    virtual bool has_side_effect() const override;
    virtual void take_address() const override;
    virtual std::ostream& stream(std::ostream&) const override;
    virtual void check(NameSema&) const override;
    virtual void check(BorrowSema&) const override;

    Type check_as_map(InferSema&, Type) const;
    Type check_as_map(TypeSema&) const;
    Type check_as_method_call(InferSema&, Type) const;
    Type check_as_method_call(TypeSema&) const;

private:
    virtual Type check(InferSema&, Type) const override;
    virtual void check(TypeSema&) const override;
    virtual thorin::Var lemit(CodeGen&) const override;
    virtual const thorin::Def* remit(CodeGen&) const override;

    AutoPtr<const Expr> lhs_;
    mutable FnType fn_mono_;

    friend class Parser;
    friend class ForExpr;
    friend class TypeSema;
};

class StmtLikeExpr : public Expr {};

class BlockExprBase : public StmtLikeExpr {
public:
    const AutoVector<const Stmt*>& stmts() const { return stmts_; }
    const Expr* expr() const { return expr_; }
    const Stmt* stmt(size_t i) const { return stmts_[i]; }
    bool empty() const { return stmts_.empty() && expr_->isa<EmptyExpr>(); }
    const std::vector<const LocalDecl*>& locals() const { return locals_; }
    void add_local(const LocalDecl* local) const { locals_.push_back(local); }

    virtual const char* prefix() const = 0;
    virtual bool has_side_effect() const override;

    virtual std::ostream& stream(std::ostream&) const override;
    virtual void check(NameSema&) const override;
    virtual void check(BorrowSema&) const override;

protected:
<<<<<<< HEAD
    virtual Type check(InferSema&, Type) const override;
    virtual void check(TypeSema&) const override;
    virtual thorin::Def remit(CodeGen&) const override;
=======
    virtual Type check(TypeSema&, TypeExpectation) const override;
    virtual const thorin::Def* remit(CodeGen&) const override;
>>>>>>> f5c1830f

    AutoVector<const Stmt*> stmts_;
    AutoPtr<const Expr> expr_;
    mutable std::vector<const LocalDecl*> locals_; ///< All \p LocalDecl%s in this \p BlockExprBase from top to bottom.

    friend class Parser;
};

class BlockExpr : public BlockExprBase {
public:
    BlockExpr() {}
    BlockExpr(thorin::Location loc) { loc_ = loc; expr_ = new EmptyExpr(loc); }

    virtual const char* prefix() const override { return "{"; }

    friend class Parser;
};

class RunBlockExpr : public BlockExprBase {
public:
    virtual const char* prefix() const override { return "@{"; }

private:
<<<<<<< HEAD
    virtual void check(TypeSema&) const override;
    virtual thorin::Def remit(CodeGen&) const override;
=======
    virtual Type check(TypeSema&, TypeExpectation) const override;
    virtual const thorin::Def* remit(CodeGen&) const override;
>>>>>>> f5c1830f

    friend class Parser;
};

class IfExpr : public StmtLikeExpr {
public:
    const Expr* cond() const { return cond_; }
    const Expr* then_expr() const { return then_expr_; }
    const Expr* else_expr() const { return else_expr_; }
    bool has_else() const;

    virtual bool has_side_effect() const override;

    virtual std::ostream& stream(std::ostream&) const override;
    virtual void check(NameSema&) const override;
    virtual void check(BorrowSema&) const override;
    virtual const thorin::Def* remit(CodeGen&) const override;
    virtual void emit_jump(CodeGen&, thorin::JumpTarget&) const override;

private:
    virtual Type check(InferSema&, Type) const override;
    virtual void check(TypeSema&) const override;

    AutoPtr<const Expr> cond_;
    AutoPtr<const Expr> then_expr_;
    AutoPtr<const Expr> else_expr_;

    friend class Parser;
};

class WhileExpr : public StmtLikeExpr {
public:
    const Expr* cond() const { return cond_; }
    const BlockExprBase* body() const { return body_; }
    const LocalDecl* break_decl() const { return break_decl_; }
    const LocalDecl* continue_decl() const { return continue_decl_; }

    virtual bool has_side_effect() const override;

    virtual std::ostream& stream(std::ostream&) const override;
    virtual void check(NameSema&) const override;
    virtual void check(BorrowSema&) const override;
    virtual const thorin::Def* remit(CodeGen&) const override;
    virtual void emit_jump(CodeGen&, thorin::JumpTarget&) const override;

private:
    virtual Type check(InferSema&, Type) const override;
    virtual void check(TypeSema&) const override;

    AutoPtr<const Expr> cond_;
    AutoPtr<const BlockExprBase> body_;
    AutoPtr<const LocalDecl> break_decl_;
    AutoPtr<const LocalDecl> continue_decl_;

    friend class Parser;
};

class ForExpr : public StmtLikeExpr {
public:
    const FnExpr* fn_expr() const { return fn_expr_; }
    const Expr* expr() const { return expr_; }
    const LocalDecl* break_decl() const { return break_decl_; }

    virtual bool has_side_effect() const override;

    virtual std::ostream& stream(std::ostream&) const override;
    virtual void check(NameSema&) const override;
    virtual void check(BorrowSema&) const override;

private:
<<<<<<< HEAD
    virtual Type check(InferSema&, Type) const override;
    virtual void check(TypeSema&) const override;
    virtual thorin::Def remit(CodeGen&) const override;
=======
    virtual std::ostream& stream(std::ostream&) const override;
    virtual Type check(TypeSema&, TypeExpectation) const override;
    virtual const thorin::Def* remit(CodeGen&) const override;
>>>>>>> f5c1830f

    AutoPtr<const FnExpr> fn_expr_;
    AutoPtr<const Expr> expr_;
    AutoPtr<const LocalDecl> break_decl_;

    friend class Parser;
};

//------------------------------------------------------------------------------

/*
 * statements
 */

class Stmt : public ASTNode {
public:
    virtual void check(NameSema&) const = 0;
    virtual void check(BorrowSema&) const = 0;
    virtual void emit(CodeGen&) const = 0;

private:
    virtual void check(InferSema&) const = 0;
    virtual void check(TypeSema&) const = 0;

    friend class InferSema;
    friend class TypeSema;
};

class ExprStmt : public Stmt {
public:
    const Expr* expr() const { return expr_; }

    virtual std::ostream& stream(std::ostream&) const override;
    virtual void check(NameSema&) const override;
    virtual void check(BorrowSema&) const override;
    virtual void emit(CodeGen&) const override;

private:
    virtual void check(InferSema&) const override;
    virtual void check(TypeSema&) const override;

    AutoPtr<const Expr> expr_;

    friend class Parser;
};

class ItemStmt : public Stmt {
public:
    const Item* item() const { return item_; }

    virtual std::ostream& stream(std::ostream&) const override;
    virtual void check(NameSema&) const override;
    virtual void check(BorrowSema&) const override;
    virtual void emit(CodeGen&) const override;

private:
    virtual void check(InferSema&) const override;
    virtual void check(TypeSema&) const override;

    AutoPtr<const Item> item_;

    friend class Parser;
};

class LetStmt : public Stmt {
public:
    const LocalDecl* local() const { return local_; }
    const Expr* init() const { return init_; }

    virtual std::ostream& stream(std::ostream&) const override;
    virtual void check(NameSema&) const override;
    virtual void check(BorrowSema&) const override;
    virtual void emit(CodeGen&) const override;

private:
    virtual void check(InferSema&) const override;
    virtual void check(TypeSema&) const override;

    AutoPtr<const LocalDecl> local_;
    AutoPtr<const Expr> init_;

    friend class Parser;
};

//------------------------------------------------------------------------------

}

#endif<|MERGE_RESOLUTION|>--- conflicted
+++ resolved
@@ -237,18 +237,11 @@
 
 class PtrASTType : public ASTType {
 public:
-<<<<<<< HEAD
-    char kind() const { assert(is_owned() || is_borrowed()); return kind_; }
-    const ASTType* referenced_ast_type() const { return referenced_ast_type_; }
-    bool is_owned() const { return kind_ == '~'; }
-    bool is_borrowed() const { return kind_ == '&'; }
-=======
     enum Kind { Borrowed, Mut, Owned };
 
     Kind kind() const { return kind_; }
     std::string prefix() const;
-    const ASTType* referenced_type() const { return referenced_type_; }
->>>>>>> f5c1830f
+    const ASTType* referenced_ast_type() const { return referenced_ast_type_; }
     int addr_space() const { return addr_space_; }
 
     virtual std::ostream& stream(std::ostream&) const override;
@@ -442,13 +435,7 @@
     virtual std::ostream& stream(std::ostream&) const override;
 
 private:
-<<<<<<< HEAD
-    virtual thorin::Var emit(CodeGen&, thorin::Def init) const = 0;
-=======
-    virtual Type check(TypeSema& sema) const override;
-    Type check(TypeSema&, Type) const;
     virtual thorin::Var emit(CodeGen&, const thorin::Def* init) const = 0;
->>>>>>> f5c1830f
 
 protected:
     AutoPtr<const ASTType> ast_type_;
@@ -475,13 +462,9 @@
     void check(BorrowSema&) const;
 
 private:
-<<<<<<< HEAD
     Type check(InferSema&) const;
     void check(TypeSema&) const;
-    virtual thorin::Var emit(CodeGen&, thorin::Def init) const override;
-=======
     virtual thorin::Var emit(CodeGen&, const thorin::Def* init) const override;
->>>>>>> f5c1830f
 
 protected:
     size_t handle_;
@@ -773,15 +756,9 @@
     virtual void check(BorrowSema&) const override;
 
 private:
-<<<<<<< HEAD
     virtual void check(InferSema&) const override;
     virtual void check(TypeSema&) const override;
-    virtual thorin::Var emit(CodeGen&, thorin::Def init) const override;
-=======
-    virtual Type check(TypeSema&) const override;
-    virtual void check_item(TypeSema&) const override;
     virtual thorin::Var emit(CodeGen&, const thorin::Def* init) const override;
->>>>>>> f5c1830f
 
     AutoPtr<const Expr> init_;
 
@@ -798,15 +775,9 @@
     virtual void check(BorrowSema&) const override;
 
 private:
-<<<<<<< HEAD
     virtual void check(InferSema&) const override;
     virtual void check(TypeSema&) const override;
-    virtual thorin::Var emit(CodeGen&, thorin::Def init) const override;
-=======
-    virtual Type check(TypeSema&) const override;
-    virtual void check_item(TypeSema&) const override;
     virtual thorin::Var emit(CodeGen&, const thorin::Def* init) const override;
->>>>>>> f5c1830f
 
     AutoPtr<const Identifier> export_name_;
     bool is_extern_ = false;
@@ -856,12 +827,8 @@
     const AutoVector<const FnDecl*>& methods() const { return methods_; }
     const FnDecl* method(size_t i) const { return methods_[i]; }
     size_t num_methods() const { return methods_.size(); }
-<<<<<<< HEAD
-    thorin::Def def() const { return def_; }
-
-=======
     const thorin::Def* def() const { return def_; }
->>>>>>> f5c1830f
+
     virtual void check(NameSema&) const override;
     virtual void check(BorrowSema&) const override;
     virtual std::ostream& stream(std::ostream&) const override;
@@ -890,12 +857,8 @@
     /// return the type before implicit casting (for example ~4 always has the actual_type ~int but its type could be &int due to subtyping)
     Type actual_type() const { return actual_type_.empty() ? type() : actual_type_; }
     bool needs_cast() const { return !actual_type_.empty(); }
-<<<<<<< HEAD
-    thorin::Def extra() const { return extra_; }
-
-=======
     const thorin::Def* extra() const { return extra_; }
->>>>>>> f5c1830f
+
     virtual bool is_lvalue() const { return false; }
     virtual bool has_side_effect() const { return false; }
     virtual void take_address() const {}
@@ -961,15 +924,9 @@
     virtual void check(BorrowSema&) const override;
 
 private:
-<<<<<<< HEAD
-    virtual Type check(InferSema&, Type) const override;
-    virtual void check(TypeSema&) const override;
-    virtual thorin::Def remit(CodeGen&) const override;
-=======
-    virtual std::ostream& stream(std::ostream&) const override;
-    virtual Type check(TypeSema&, TypeExpectation) const override;
-    virtual const thorin::Def* remit(CodeGen&) const override;
->>>>>>> f5c1830f
+    virtual Type check(InferSema&, Type) const override;
+    virtual void check(TypeSema&) const override;
+    virtual const thorin::Def* remit(CodeGen&) const override;
 };
 
 class LiteralExpr : public Expr {
@@ -1061,15 +1018,9 @@
     virtual void check(BorrowSema&) const override;
 
 private:
-<<<<<<< HEAD
-    virtual Type check(InferSema&, Type) const override;
-    virtual void check(TypeSema&) const override;
-    virtual thorin::Def remit(CodeGen&) const override;
-=======
-    virtual std::ostream& stream(std::ostream&) const override;
-    virtual Type check(TypeSema&, TypeExpectation) const override;
-    virtual const thorin::Def* remit(CodeGen&) const override;
->>>>>>> f5c1830f
+    virtual Type check(InferSema&, Type) const override;
+    virtual void check(TypeSema&) const override;
+    virtual const thorin::Def* remit(CodeGen&) const override;
 
     size_t ret_var_handle_;
 
@@ -1242,15 +1193,9 @@
     virtual void check(BorrowSema&) const override;
 
 private:
-<<<<<<< HEAD
-    virtual Type check(InferSema&, Type) const override;
-    virtual void check(TypeSema&) const override;
-    virtual thorin::Def remit(CodeGen&) const override;
-=======
-    virtual std::ostream& stream(std::ostream&) const override;
-    virtual Type check(TypeSema&, TypeExpectation) const override;
-    virtual const thorin::Def* remit(CodeGen&) const override;
->>>>>>> f5c1830f
+    virtual Type check(InferSema&, Type) const override;
+    virtual void check(TypeSema&) const override;
+    virtual const thorin::Def* remit(CodeGen&) const override;
 
     AutoPtr<const Expr> lhs_;
     AutoPtr<const ASTType> ast_type_;
@@ -1265,15 +1210,9 @@
     virtual void check(BorrowSema&) const override;
 
 private:
-<<<<<<< HEAD
-    virtual Type check(InferSema&, Type) const override;
-    virtual void check(TypeSema&) const override;
-    virtual thorin::Def remit(CodeGen&) const override;
-=======
-    virtual std::ostream& stream(std::ostream&) const override;
-    virtual Type check(TypeSema&, TypeExpectation) const override;
-    virtual const thorin::Def* remit(CodeGen&) const override;
->>>>>>> f5c1830f
+    virtual Type check(InferSema&, Type) const override;
+    virtual void check(TypeSema&) const override;
+    virtual const thorin::Def* remit(CodeGen&) const override;
 
     friend class Parser;
 };
@@ -1288,15 +1227,9 @@
     virtual void check(BorrowSema&) const override;
 
 private:
-<<<<<<< HEAD
-    virtual Type check(InferSema&, Type) const override;
-    virtual void check(TypeSema&) const override;
-    virtual thorin::Def remit(CodeGen&) const override;
-=======
-    virtual std::ostream& stream(std::ostream&) const override;
-    virtual Type check(TypeSema&, TypeExpectation) const override;
-    virtual const thorin::Def* remit(CodeGen&) const override;
->>>>>>> f5c1830f
+    virtual Type check(InferSema&, Type) const override;
+    virtual void check(TypeSema&) const override;
+    virtual const thorin::Def* remit(CodeGen&) const override;
 
     AutoPtr<const Expr> value_;
     thorin::u64 count_;
@@ -1314,15 +1247,9 @@
     virtual void check(BorrowSema&) const override;
 
 private:
-<<<<<<< HEAD
-    virtual Type check(InferSema&, Type) const override;
-    virtual void check(TypeSema&) const override;
-    virtual thorin::Def remit(CodeGen&) const override;
-=======
-    virtual std::ostream& stream(std::ostream&) const override;
-    virtual Type check(TypeSema&, TypeExpectation) const override;
-    virtual const thorin::Def* remit(CodeGen&) const override;
->>>>>>> f5c1830f
+    virtual Type check(InferSema&, Type) const override;
+    virtual void check(TypeSema&) const override;
+    virtual const thorin::Def* remit(CodeGen&) const override;
 
     AutoPtr<const Expr> dim_;
     AutoPtr<const ASTType> elem_ast_type_;
@@ -1337,15 +1264,9 @@
     virtual void check(BorrowSema&) const override;
 
 private:
-<<<<<<< HEAD
-    virtual Type check(InferSema&, Type) const override;
-    virtual void check(TypeSema&) const override;
-    virtual thorin::Def remit(CodeGen&) const override;
-=======
-    virtual std::ostream& stream(std::ostream&) const override;
-    virtual Type check(TypeSema&, TypeExpectation) const override;
-    virtual const thorin::Def* remit(CodeGen&) const override;
->>>>>>> f5c1830f
+    virtual Type check(InferSema&, Type) const override;
+    virtual void check(TypeSema&) const override;
+    virtual const thorin::Def* remit(CodeGen&) const override;
 
     friend class Parser;
 };
@@ -1357,15 +1278,9 @@
     virtual void check(BorrowSema&) const override;
 
 private:
-<<<<<<< HEAD
-    virtual Type check(InferSema&, Type) const override;
-    virtual void check(TypeSema&) const override;
-    virtual thorin::Def remit(CodeGen&) const override;
-=======
-    virtual std::ostream& stream(std::ostream&) const override;
-    virtual Type check(TypeSema&, TypeExpectation) const override;
-    virtual const thorin::Def* remit(CodeGen&) const override;
->>>>>>> f5c1830f
+    virtual Type check(InferSema&, Type) const override;
+    virtual void check(TypeSema&) const override;
+    virtual const thorin::Def* remit(CodeGen&) const override;
 
     friend class Parser;
 };
@@ -1412,15 +1327,9 @@
     virtual void check(BorrowSema&) const override;
 
 private:
-<<<<<<< HEAD
-    virtual Type check(InferSema&, Type) const override;
-    virtual void check(TypeSema&) const override;
-    virtual thorin::Def remit(CodeGen&) const override;
-=======
-    virtual std::ostream& stream(std::ostream&) const override;
-    virtual Type check(TypeSema&, TypeExpectation) const override;
-    virtual const thorin::Def* remit(CodeGen&) const override;
->>>>>>> f5c1830f
+    virtual Type check(InferSema&, Type) const override;
+    virtual void check(TypeSema&) const override;
+    virtual const thorin::Def* remit(CodeGen&) const override;
 
     AutoPtr<const Path> path_;
     std::vector<Elem> elems_;
@@ -1478,14 +1387,9 @@
     virtual void check(BorrowSema&) const override;
 
 protected:
-<<<<<<< HEAD
-    virtual Type check(InferSema&, Type) const override;
-    virtual void check(TypeSema&) const override;
-    virtual thorin::Def remit(CodeGen&) const override;
-=======
-    virtual Type check(TypeSema&, TypeExpectation) const override;
-    virtual const thorin::Def* remit(CodeGen&) const override;
->>>>>>> f5c1830f
+    virtual Type check(InferSema&, Type) const override;
+    virtual void check(TypeSema&) const override;
+    virtual const thorin::Def* remit(CodeGen&) const override;
 
     AutoVector<const Stmt*> stmts_;
     AutoPtr<const Expr> expr_;
@@ -1509,13 +1413,8 @@
     virtual const char* prefix() const override { return "@{"; }
 
 private:
-<<<<<<< HEAD
-    virtual void check(TypeSema&) const override;
-    virtual thorin::Def remit(CodeGen&) const override;
-=======
-    virtual Type check(TypeSema&, TypeExpectation) const override;
-    virtual const thorin::Def* remit(CodeGen&) const override;
->>>>>>> f5c1830f
+    virtual void check(TypeSema&) const override;
+    virtual const thorin::Def* remit(CodeGen&) const override;
 
     friend class Parser;
 };
@@ -1586,15 +1485,9 @@
     virtual void check(BorrowSema&) const override;
 
 private:
-<<<<<<< HEAD
-    virtual Type check(InferSema&, Type) const override;
-    virtual void check(TypeSema&) const override;
-    virtual thorin::Def remit(CodeGen&) const override;
-=======
-    virtual std::ostream& stream(std::ostream&) const override;
-    virtual Type check(TypeSema&, TypeExpectation) const override;
-    virtual const thorin::Def* remit(CodeGen&) const override;
->>>>>>> f5c1830f
+    virtual Type check(InferSema&, Type) const override;
+    virtual void check(TypeSema&) const override;
+    virtual const thorin::Def* remit(CodeGen&) const override;
 
     AutoPtr<const FnExpr> fn_expr_;
     AutoPtr<const Expr> expr_;
