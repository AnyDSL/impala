#include <algorithm>
#include <functional>
#include <sstream>
#include <iostream>

#include "thorin/util/array.h"
#include "thorin/util/assert.h"
#include "thorin/util/push.h"

#include "impala/ast.h"
#include "impala/impala.h"
#include "impala/lexer.h"
#include "impala/prec.h"

#define VISIBILITY \
         Token::PRIV: \
    case Token::PUB

#define ITEM \
         Token::ENUM: \
    case Token::EXTERN: \
    case Token::FN: \
    case Token::IMPL: \
    case Token::MOD: \
    case Token::STATIC: \
    case Token::STRUCT: \
    case Token::TYPEDEF: \
    case Token::TRAIT

#define MOD_CONTENTS \
         VISIBILITY: \
    case ITEM

#define EXPR \
         Token::LIT_i8: \
    case Token::LIT_i16: \
    case Token::LIT_i32: \
    case Token::LIT_i64: \
    case Token::LIT_u8: \
    case Token::LIT_u16: \
    case Token::LIT_u32: \
    case Token::LIT_u64: \
    case Token::LIT_f16: \
    case Token::LIT_f32: \
    case Token::LIT_f64: \
    case Token::LIT_char: \
    case Token::LIT_str: \
    case Token::TRUE: \
    case Token::FALSE: \
    case Token::DOUBLE_COLON: \
    case Token::ADD: \
    case Token::SUB: \
    case Token::MUL: \
    case Token::AND: \
    case Token::TILDE: \
    case Token::NOT: \
    case Token::INC: \
    case Token::DEC: \
    case Token::OR: \
    case Token::OROR: \
    case Token::ID: \
    case Token::RUN: \
    case Token::HLT: \
    case Token::IF: \
    case Token::FOR: \
    case Token::WITH: \
    case Token::WHILE: \
    case Token::L_PAREN: \
    case Token::L_BRACE: \
    case Token::RUN_BLOCK: \
    case Token::L_BRACKET: \
    case Token::SIMD

#define PTRN \
         Token::MUT: \
    case Token::ID: \
         Token::L_PAREN

#define STMT_NOT_EXPR \
         Token::LET: \
    case Token::ASM: \
    case ITEM

#define STMT \
        STMT_NOT_EXPR: \
    case EXPR

#define TYPE \
         Token::FN: \
    case Token::L_PAREN: \
    case Token::ID: \
    case Token::L_BRACKET: \
    case Token::TYPE_i8: \
    case Token::TYPE_i16: \
    case Token::TYPE_i32: \
    case Token::TYPE_i64: \
    case Token::TYPE_u8: \
    case Token::TYPE_u16: \
    case Token::TYPE_u32: \
    case Token::TYPE_u64: \
    case Token::TYPE_f16: \
    case Token::TYPE_f32: \
    case Token::TYPE_f64:  \
    case Token::TYPE_bool: \
    case Token::TYPEOF: \
    case Token::TILDE: \
    case Token::AND: \
    case Token::ANDAND: \
    case Token::SIMD

using namespace thorin;

namespace impala {

class Parser;

template<class T>
class Loc {
public:
    inline Loc(Parser& parser, T* node);
    inline ~Loc();

    operator T*() const { return node_; }
    T* operator -> () const { return node_; }
    T* get() const { return node_; }

private:
    Parser& parser_;
    T* node_;
};

class Parser {
public:
    Parser(std::istream& stream, const char* filename)
        : lexer(stream, filename)
        , cur_var_handle(2) // reserve 1 for conditionals, 0 for mem
        , no_bars_(false)
    {
        lookahead[0] = lexer.lex();
        lookahead[1] = lexer.lex();
        lookahead[2] = lexer.lex();
        prev_loc_ = Location(filename, 1, 1, 1, 1);
    }

    const Token& la(size_t i = 0) const { assert(i < 3); return lookahead[i]; }
    Location prev_loc() const { return prev_loc_; }

#ifdef NDEBUG
    Token eat(TokenKind kind) { return lex(); }
#else
    Token eat(TokenKind kind) { assert(kind == la() && "internal parser error"); return lex(); }
#endif

    bool accept(TokenKind tok);
    bool expect(TokenKind tok, const std::string& context);
    void error(const std::string& what, const std::string& context) { error(what, context, la()); }
    void error(const std::string& what, const std::string& context, const Token& tok);
    template<class T>
    Loc<T> loc(T* node) { return Loc<T>(*this, node); }

<<<<<<< HEAD
    void parse_comma_list(const char* context, TokenKind delimiter, std::function<void()> f) {
        if (la() != delimiter) {
=======
    void nibble_comma_list(const char* context, Array<TokenKind> delimiters, std::function<void()> f) {
        auto is_delimiter = [&] () {
            for (auto delimiter : delimiters)
                if (la() == delimiter)
                    return true;
            return false;
        };

        if (!is_delimiter()) {
>>>>>>> 6ab14c67
            do { f(); }
            while (accept(Token::COMMA) && !is_delimiter());
        }
    }

    void parse_comma_list(const char* context, TokenKind delimiter, std::function<void()> f) {
        nibble_comma_list(context, {delimiter}, f);
        expect(delimiter, context);
    }

    // misc
    const Identifier* try_id(const std::string& what);
    Visibility parse_visibility();
    u64 parse_integer(const char* what);
    int parse_addr_space();
    thorin::u8 char_value(const char*& p);

    // paths
    const Path* parse_path();
    const Path::Elem* parse_path_elem();

    // parameters
    void parse_ast_type_params(AutoVector<const ASTTypeParam*>&);
    const ASTTypeParam* parse_ast_type_param();
    const Param* parse_param(int i, bool lambda);
    void parse_param_list(AutoVector<const Param*>& params, TokenKind delimiter, bool lambda);
    void parse_return_param(Fn* fn);

    // types
    const ASTType*      parse_type();
    const ArrayASTType* parse_array_type();
    const Typeof*       parse_typeof();
    const ASTType*      parse_return_type(bool& is_continuation, bool mandatory);
    const FnASTType*    parse_fn_type();
    const PrimASTType*  parse_prim_type();
    const PtrASTType*   parse_ptr_type();
    const TupleASTType* parse_tuple_type();
    const SimdASTType*  parse_simd_type();
    const ASTTypeApp*   parse_ast_type_app();
    const ASTTypeApp*   parse_ast_type_app(const Path*);

    enum class BodyMode { None, Optional, Mandatory };

    // items
    Item*       parse_item();
    StaticItem* parse_static_item();
    EnumDecl*   parse_enum_decl();
    FnDecl*     parse_fn_decl(BodyMode);
    ImplItem*   parse_impl();
    ModDecl*    parse_mod_decl();
    Item*       parse_extern_block_or_fn_decl();
    StructDecl* parse_struct_decl();
    TraitDecl*  parse_trait_decl();
    Typedef*    parse_typedef();

    // item helpers
    const ModContents* parse_mod_contents();
    void parse_mod_contents(ModContents*);
    const FieldDecl* parse_field_decl(const int i);

    // expressions
    bool is_infix();
    const Expr*             parse_expr(Prec prec);
    const Expr*             parse_expr() { return parse_expr(BOTTOM, false); }
    const Expr*             parse_expr(Prec prec, bool no_bars) { THORIN_PUSH(no_bars_, no_bars); return parse_expr(prec); }
    const Expr*             parse_prefix_expr();
    const Expr*             parse_infix_expr(const Expr* lhs);
    const Expr*             parse_postfix_expr(const Expr* lhs);
    const MapExpr*          parse_map_expr(const Expr* lhs);
    const TypeAppExpr*      parse_type_app_expr(const Expr* lhs);
    const Expr*             parse_primary_expr();
    const LiteralExpr*      parse_literal_expr();
    const CharExpr*         parse_char_expr();
    const StrExpr*          parse_str_expr();
    const FnExpr*           parse_fn_expr();
    const IfExpr*           parse_if_expr();
    const ForExpr*          parse_for_expr();
    const ForExpr*          parse_with_expr();
    const WhileExpr*        parse_while_expr();
    const BlockExprBase*    parse_block_expr();
    const BlockExprBase*    try_block_expr(const std::string& context);

<<<<<<< HEAD
    // patterns
    const Ptrn*      parse_ptrn();
    const TuplePtrn* parse_tuple_ptrn();
    const IdPtrn*    parse_id_ptrn();
=======
>>>>>>> 6ab14c67

    // statements
    const Stmt*     parse_stmt_not_expr();
    const ItemStmt* parse_item_stmt();
    const LetStmt*  parse_let_stmt();
    const AsmStmt*  parse_asm_stmt();

    // helpers
    std::string parse_str();
    AsmStmt::Elem parse_asm_op();

private:
    Token lex();        ///< Consume next Token in input stream, fill look-ahead buffer, return consumed Token.

    const LocalDecl* create_continuation_decl(const char* name, bool set_type) {
        auto decl = loc(new LocalDecl(cur_var_handle++));
        decl->is_mut_ = false;
        decl->identifier_ = new Identifier(name, prev_loc_);
        decl->set_loc(prev_loc_);
        decl->ast_type_ = set_type ? new FnASTType(prev_loc()) : nullptr;
        return decl;
    }

    Lexer lexer;        ///< invoked in order to get next token
    Token lookahead[3]; ///< SLL(3) look ahead
    size_t cur_var_handle;
    bool no_bars_;
    Location prev_loc_;
};

//------------------------------------------------------------------------------

template<class T>
Loc<T>::Loc(Parser& parser, T* node)
    : parser_(parser)
    , node_(node)
{
    node_->set_begin(parser_.la().loc().begin());
}
template<class T>
Loc<T>::~Loc() { node_->set_end(parser_.prev_loc().end()); }

//------------------------------------------------------------------------------

void parse(ModContents* mod_contents, std::istream& i, const char* filename) {
    Parser parser(i, filename);
    parser.parse_mod_contents(mod_contents);
    if (parser.la() != Token::END_OF_FILE)
        parser.error("module item", "module contents");
}

//------------------------------------------------------------------------------

/*
 * helpers
 */

Token Parser::lex() {
    Token result = lookahead[0]; // remember result
    lookahead[0] = lookahead[1]; // copy over LA2 to LA1
    lookahead[1] = lookahead[2]; // copy over LA3 to LA2
    lookahead[2] = lexer.lex();  // fill new LA3
    prev_loc_ = result.loc();    // remember previous location
    return result;
}

bool Parser::accept(TokenKind type) {
    if (type != la())
        return false;
    lex();
    return true;
}

bool Parser::expect(TokenKind tok, const std::string& context) {
    if (la() == tok) {
        lex();
        return true;
    } else {
        std::ostringstream oss;
        oss << '\'' << tok << '\'';
        error(oss.str(), context);
        return false;
    }
}

void Parser::error(const std::string& what, const std::string& context, const Token& tok) {
    impala::error(tok.loc(), "expected %, got '%'%", what, tok,
            context.empty() ? "" : std::string(" while parsing ") + context.c_str());
}

const Identifier* Parser::try_id(const std::string& what) {
    Token name;
    if (la() == Token::ID)
        name = lex();
    else {
        error("identifier", what);
        name = Token(la().loc(), "<error>");
    }

    return new Identifier(name);
}

Visibility Parser::parse_visibility() {
    Visibility visibility;
    switch (la()) {
        case VISIBILITY: return Visibility(lex().kind());
        default:         return Visibility(Visibility::None);
    }
}

u64 Parser::parse_integer(const char* what) {
    u64 dim;
    switch (la()) {
        case Token::LIT_i8:   dim = la().box().get_s8();  break;
        case Token::LIT_i16:  dim = la().box().get_s16(); break;
        case Token::LIT_i32:  dim = la().box().get_s32(); break;
        case Token::LIT_i64:  dim = la().box().get_s64(); break;
        case Token::LIT_u8:   dim = la().box().get_u8();  break;
        case Token::LIT_u16:  dim = la().box().get_u16(); break;
        case Token::LIT_u32:  dim = la().box().get_u32(); break;
        case Token::LIT_u64:  dim = la().box().get_u64(); break;
        default:
            dim = 0;
            error("integer literal", what);
    }
    lex();
    return dim;
}

int Parser::parse_addr_space() {
    if (la(0) == Token::L_BRACKET && la(1) == Token::LIT_i32) {
        eat(Token::L_BRACKET);
        int addr_space = parse_integer("address space");
        expect(Token::R_BRACKET, "address space annotation");
        return addr_space;
    }
    return 0;
}

/*
 * paths
 */

const Path::Elem* Parser::parse_path_elem() {
    auto elem = loc(new Path::Elem());
    elem->identifier_ = try_id("path");
    return elem;
}

const Path* Parser::parse_path() {
    auto path = loc(new Path());
    path->is_global_ = accept(Token::DOUBLE_COLON);
    do {
        path->elems_.push_back(parse_path_elem());
    } while (accept(Token::DOUBLE_COLON));
    return path;
}

/*
 * parameters
 */

void Parser::parse_ast_type_params(AutoVector<const ASTTypeParam*>& ast_type_params) {
    if (accept(Token::L_BRACKET))
<<<<<<< HEAD
        parse_comma_list("type parameter list", Token::R_BRACKET, [&] { ast_type_params.push_back(parse_ast_type_param()); });
=======
        parse_comma_list("type parameter list", Token::R_BRACKET, [&] { type_params.push_back(parse_type_param()); });
>>>>>>> 6ab14c67
}

const ASTTypeParam* Parser::parse_ast_type_param() {
    auto ast_type_param = loc(new ASTTypeParam());
    ast_type_param->identifier_ = try_id("type parameter");

    if (accept(Token::COLON)) {
        do
            ast_type_param->bounds_.push_back(parse_type());
        while (accept(Token::ADD));
    }

    return ast_type_param;
}

void Parser::parse_param_list(AutoVector<const Param*>& params, TokenKind delimiter, bool lambda) {
    int i = 0;
    parse_comma_list("parameter list", delimiter, [&] { params.push_back(parse_param(i++, lambda)); });
}

const Param* Parser::parse_param(int i, bool lambda) {
    auto param = loc(new Param(cur_var_handle++));
    param->is_mut_ = accept(Token::MUT);
    const Identifier* identifier = nullptr;
    const ASTType* type = nullptr;
    Token tok = la();

    if (tok == Token::ID)
        identifier = new Identifier(lex());
    else {
        switch (tok) {
            case Token::TYPE:
                type = parse_type();
                break;
            default:
                identifier = new Identifier("<error>", tok.loc());
                error("identifier", "parameter");
        }
    }

    if (accept(Token::COLON)) {
        if (type)
            error("identifier", "parameter", tok);
        param->identifier_ = identifier;
        param->ast_type_ = parse_type();
    } else if (lambda) {
        if (type)
            error("identifier", "parameter", tok);
        param->identifier_ = identifier;
    } else {
        if (type == nullptr) {
            // we assume that the identifier refers to a type
            auto type_app = new ASTTypeApp();
            type_app->set_loc(tok.loc());
            type_app->path_ = new Path(identifier);
            type = type_app;
        }
        param->ast_type_ = type;
    }

    if (param->identifier_ == nullptr) {
        std::ostringstream oss;
        oss << '<' << i << ">";
        param->identifier_ = new Identifier(oss.str().c_str(), prev_loc());
    }

    return param;
}

void Parser::parse_return_param(Fn* fn) {
    auto fn_type = parse_return_type(fn->is_continuation_, false);
    if (!fn->is_continuation()) {
        auto loc = fn_type ? fn_type->loc() : prev_loc();
        fn->params_.push_back(Param::create(cur_var_handle++, new Identifier("return", loc), loc, fn_type));
    }
}

/*
 * items
 */

Item* Parser::parse_item() {
    Position begin = la().loc().begin();
    auto visibility = parse_visibility();

    Item* item = nullptr;
    switch (la()) {
        case Token::ENUM:    item = parse_enum_decl();                  break;
        case Token::EXTERN:  item = parse_extern_block_or_fn_decl();    break;
        case Token::FN:      item = parse_fn_decl(BodyMode::Mandatory); break;
        case Token::IMPL:    item = parse_impl();                       break;
        case Token::MOD:     item = parse_mod_decl();                   break;
        case Token::STATIC:  item = parse_static_item();                break;
        case Token::STRUCT:  item = parse_struct_decl();                break;
        case Token::TRAIT:   item = parse_trait_decl();                 break;
        case Token::TYPEDEF: item = parse_typedef();                    break;
        default: THORIN_UNREACHABLE;
    }

    item->set_begin(begin);
    item->visibility_ = visibility;
    return item;
}

EnumDecl* Parser::parse_enum_decl() {
    assert(false && "TODO");
    return 0;
}

Item* Parser::parse_extern_block_or_fn_decl() {
    Position begin = eat(Token::EXTERN).loc().begin();
    Item* item;
    if (la() == Token::FN) {
        auto fn_decl = parse_fn_decl(BodyMode::Mandatory);
        fn_decl->is_extern_ = true;
        item = fn_decl;
    } else {
        auto extern_block = new ExternBlock();
        if (la() == Token::LIT_str)
            extern_block->abi_ = lex().symbol();
        expect(Token::L_BRACE, "opening brace of external block");
        while (la() == Token::FN) {
            auto fn_decl = parse_fn_decl(BodyMode::None);
            fn_decl->is_extern_ = true;
            fn_decl->abi_ = extern_block->abi_;
            extern_block->fns_.push_back(fn_decl);
        }
        expect(Token::R_BRACE, "closing brace of external block");
        extern_block->set_end(prev_loc().end());
        item = extern_block;
    }

    item->set_begin(begin);
    return item;
}

FnDecl* Parser::parse_fn_decl(BodyMode body_mode) {
    //THORIN_PUSH(cur_var_handle, cur_var_handle);

    auto fn_decl = loc(new FnDecl());
    eat(Token::FN);
    if (la() == Token::LIT_str)
        fn_decl->export_name_ = new Identifier(lex());
    fn_decl->identifier_ = try_id("function name");
    parse_ast_type_params(fn_decl->ast_type_params_);
    expect(Token::L_PAREN, "function head");
    parse_param_list(fn_decl->params_, Token::R_PAREN, false);
    parse_return_param(fn_decl);

    switch (body_mode) {
        case BodyMode::None:      expect(Token::SEMICOLON, "function declaration"); break;
        case BodyMode::Mandatory: dock(fn_decl->body_, try_block_expr("body of function")); break;
        case BodyMode::Optional:
            if (!accept(Token::SEMICOLON))
                dock(fn_decl->body_, try_block_expr("body of function"));
            break;
    }

    return fn_decl;
}

ImplItem* Parser::parse_impl() {
    auto impl = loc(new ImplItem());
    eat(Token::IMPL);
    parse_ast_type_params(impl->ast_type_params_);
    auto type = parse_type();
    if (accept(Token::FOR)) {
        impl->trait_ = type;
        impl->ast_type_ = parse_type();
    } else
        impl->ast_type_ = type;
    expect(Token::L_BRACE, "impl");
    while (la() == Token::FN)
        impl->methods_.push_back(parse_fn_decl(BodyMode::Mandatory));
    expect(Token::R_BRACE, "closing brace of impl");

    return impl;
}

ModDecl* Parser::parse_mod_decl() {
    auto mod_decl = loc(new ModDecl());
    eat(Token::MOD);
    mod_decl->identifier_ = try_id("module declaration");
    parse_ast_type_params(mod_decl->ast_type_params_);
    if (accept(Token::L_BRACE)) {
         mod_decl->mod_contents_ = parse_mod_contents();
        expect(Token::R_BRACE, "module");
    } else
        expect(Token::SEMICOLON, "module declaration");

    return mod_decl;
}

StaticItem* Parser::parse_static_item() {
    auto static_item = loc(new StaticItem());
    eat(Token::STATIC);
    static_item->is_mut_ = accept(Token::MUT);
    static_item->identifier_ = try_id("static item");
    if (accept(Token::COLON))
        static_item->ast_type_ = parse_type();
    if (accept(Token::ASGN))
        dock(static_item->init_, parse_expr());
    expect(Token::SEMICOLON, "static item");
    return static_item;
}

StructDecl* Parser::parse_struct_decl() {
    auto struct_decl = loc(new StructDecl());
    eat(Token::STRUCT);
    struct_decl->identifier_ = try_id("struct declaration");
    parse_ast_type_params(struct_decl->ast_type_params_);
    expect(Token::L_BRACE, "struct declaration");
    int i = 0;
    parse_comma_list("closing brace of struct declaration", Token::R_BRACE, [&] {
        struct_decl->field_decls_.push_back(parse_field_decl(i++));
    });
    return struct_decl;
}

TraitDecl* Parser::parse_trait_decl() {
    auto trait_decl = loc(new TraitDecl);
    eat(Token::TRAIT);
    trait_decl->identifier_ = try_id("trait declaration");
    parse_ast_type_params(trait_decl->ast_type_params_);

    if (accept(Token::COLON)) {
        parse_comma_list("trait declaration", Token::L_BRACE, [&] {
<<<<<<< HEAD
            trait_decl->super_traits_.push_back(parse_ast_type_app());
=======
            trait_decl->super_traits_.push_back(parse_type_app());
>>>>>>> 6ab14c67
        });
    } else
        expect(Token::L_BRACE, "trait declaration");

    while (la() == Token::FN)
        trait_decl->methods_.push_back(parse_fn_decl(BodyMode::Optional));

    expect(Token::R_BRACE, "closing brace of trait declaration");
    return trait_decl;
}

Typedef* Parser::parse_typedef() {
    auto type_def = loc(new Typedef());
    eat(Token::TYPEDEF);
    type_def->identifier_ = try_id("type definition");
    parse_ast_type_params(type_def->ast_type_params_);
    expect(Token::ASGN, "type definition");
    type_def->ast_type_ = parse_type();
    expect(Token::SEMICOLON, "type definition");
    return type_def;
}

/*
 * item helpers
 */

const ModContents* Parser::parse_mod_contents() {
    auto mod_contents = loc(new ModContents());
    parse_mod_contents(mod_contents);
    return mod_contents;
}

void Parser::parse_mod_contents(ModContents* mod_contents) {
    while (true) {
        cur_var_handle = 2; // HACK
        switch (la()) {
            case VISIBILITY:
            case ITEM:
                mod_contents->items_.push_back(parse_item());
                continue;
            case Token::SEMICOLON:
                lex();
                continue;
            default:
                return;
        }
    }
}

const FieldDecl* Parser::parse_field_decl(const int i) {
    auto field_decl = loc(new FieldDecl);
    field_decl->index_ = i;
    field_decl->visibility_ = parse_visibility();
    field_decl->identifier_ = try_id("struct field");
    expect(Token::COLON, "struct field");
    field_decl->ast_type_ = parse_type();
    return field_decl;
}

/*
 * types
 */

const ASTType* Parser::parse_type() {
    switch (la()) {
#define IMPALA_TYPE(itype, atype) \
        case Token::TYPE_##itype:
#include "impala/tokenlist.h"
                                return parse_prim_type();
        case Token::FN:         return parse_fn_type();
        case Token::L_PAREN:    return parse_tuple_type();
        case Token::ID:         return parse_ast_type_app();
        case Token::L_BRACKET:  return parse_array_type();
        case Token::TYPEOF:     return parse_typeof();
        case Token::TILDE:
        case Token::AND:
        case Token::ANDAND:     return parse_ptr_type();
        case Token::SIMD:       return parse_simd_type();
        default:  {
            error("type", "");
            auto error_type = loc(new ErrorASTType());
            lex();
            return error_type;
        }
    }
}

const ArrayASTType* Parser::parse_array_type() {
    auto begin = la().loc().begin();
    eat(Token::L_BRACKET);
    const ASTType* elem_ast_type = parse_type();
    if (accept(Token::MUL)) {
        auto definite_array = new DefiniteArrayASTType();
        definite_array->elem_ast_type_ = elem_ast_type;
        definite_array->dim_ = parse_integer("definite array type");
        expect(Token::R_BRACKET, "definite array type");
        definite_array->set_loc(begin, prev_loc().end());
        return definite_array;
    }

    auto indefinite_array = new IndefiniteArrayASTType();
    indefinite_array->elem_ast_type_ = elem_ast_type;
    expect(Token::R_BRACKET, "indefinite array type");
    indefinite_array->set_loc(begin, prev_loc().end());
    return indefinite_array;
}

const FnASTType* Parser::parse_fn_type() {
    auto fn_type = loc(new FnASTType());
    eat(Token::FN);
    parse_ast_type_params(fn_type->ast_type_params_);
    expect(Token::L_PAREN, "function type");
    parse_comma_list("closing parenthesis of function type", Token::R_PAREN, [&] {
<<<<<<< HEAD
        fn_type->ast_type_args_.push_back(parse_type());
=======
        fn_type->args_.push_back(parse_type());
>>>>>>> 6ab14c67
    });

    bool unused;
    if (auto ret_type = parse_return_type(unused, true))
        fn_type->ast_type_args_.push_back(ret_type);

    return fn_type;
}

const ASTType* Parser::parse_return_type(bool& is_continuation, bool mandatory) {
    is_continuation = false;
    if (accept(Token::ARROW)) {
        if (accept(Token::NOT)) {
            is_continuation = true;
            return nullptr;
        }

        auto ret_type = loc(new FnASTType());
        if (accept(Token::L_PAREN)) {                   // in-place tuple
            parse_comma_list("closing parenthesis of return type list", Token::R_PAREN, [&] {
<<<<<<< HEAD
                ret_type->ast_type_args_.push_back(parse_type());
=======
                ret_type->args_.push_back(parse_type());
>>>>>>> 6ab14c67
            });
        } else {
            auto type = parse_type();
            assert(!type->isa<TupleASTType>());
            ret_type->ast_type_args_.push_back(type);
        }
        return ret_type;
    }

    if (mandatory) {
        error("return type", "function type");

        // return a type that can be printed and checked
        auto ret_type = loc(new FnASTType());
        ret_type->ast_type_args_.push_back(loc(new ErrorASTType()));
        return ret_type;
    }

    return nullptr;
}

const PrimASTType* Parser::parse_prim_type() {
    auto prim_type = loc(new PrimASTType());
    prim_type->kind_ = (PrimASTType::Kind) lex().kind();
    return prim_type;
}

const PtrASTType* Parser::parse_ptr_type() {
    if (la() == Token::ANDAND) {
        auto begin = la().loc().begin();
        auto inner = new PtrASTType();
        lex();
        inner->kind_ = accept(Token::MUT) ? PtrASTType::Mut : PtrASTType::Borrowed;
        inner->addr_space_ = parse_addr_space();
        inner->referenced_ast_type_ = parse_type();
        auto outer = new PtrASTType();
        outer->kind_ = PtrASTType::Borrowed;
        outer->referenced_ast_type_ = inner;
        inner->set_loc(begin, prev_loc().end());
        outer->loc_ = inner->loc();
        return outer;
    }
    auto ptr_type = loc(new PtrASTType());

    if (accept(Token::TILDE))
        ptr_type->kind_ = PtrASTType::Owned;
    else {
        eat(Token::AND);
        if (accept(Token::MUT))
            ptr_type->kind_ = PtrASTType::Mut;
        else
            ptr_type->kind_ = PtrASTType::Borrowed;
    }

    ptr_type->addr_space_ = parse_addr_space();
    ptr_type->referenced_ast_type_ = parse_type();
    return ptr_type;
}

const TupleASTType* Parser::parse_tuple_type() {
    auto tuple_type = loc(new TupleASTType());
    eat(Token::L_PAREN);
    parse_comma_list("closing parenthesis of tuple type", Token::R_PAREN, [&] {
<<<<<<< HEAD
        tuple_type->ast_type_args_.push_back(parse_type());
=======
        tuple_type->args_.push_back(parse_type());
>>>>>>> 6ab14c67
    });
    return tuple_type;
}

const ASTTypeApp* Parser::parse_ast_type_app() {
    return parse_ast_type_app(parse_path());
}

const ASTTypeApp* Parser::parse_ast_type_app(const Path* path) {
    auto ast_type_app = loc(new ASTTypeApp());
    ast_type_app->set_begin(path->loc().begin());
    ast_type_app->path_ = path;
    if (accept(Token::L_BRACKET)) {
        parse_comma_list("type arguments for type application", Token::R_BRACKET, [&] {
<<<<<<< HEAD
            ast_type_app->ast_type_args_.push_back(parse_type());
=======
            type_app->args_.push_back(parse_type());
>>>>>>> 6ab14c67
        });
    }
    return ast_type_app;
}

const Typeof* Parser::parse_typeof() {
    auto typeof = loc(new Typeof());
    eat(Token::TYPEOF);
    expect(Token::L_PAREN, "typeof");
    dock(typeof->expr_, parse_expr());
    expect(Token::R_PAREN, "typeof");
    return typeof;
}

const SimdASTType* Parser::parse_simd_type() {
    auto simd = loc(new SimdASTType());
    eat(Token::SIMD);
    expect(Token::L_BRACKET, "simd type");
    simd->elem_ast_type_ = parse_type();
    expect(Token::MUL, "simd type");
    simd->size_ = parse_integer("simd vector size");
    expect(Token::R_BRACKET, "simd type");
    return simd;
}

/*
 * expressions
 */

bool Parser::is_infix() {
    bool infix = la().is_infix();
    if (no_bars_ && infix)
        return la() != Token::OR && la() != Token::OROR;
    return infix;
}

const Expr* Parser::parse_expr(Prec prec) {
    auto lhs = la().is_prefix() ? parse_prefix_expr() : parse_primary_expr();

    if (lhs->isa<StmtLikeExpr>())
        return lhs; // bail out for stmt-like expressions

    while (true) {
        /*
         * (lhs  op  LA) op ...  on break  (current prec > lhs prec of LA)  -->  reduce
         *  lhs  op (LA  op ...) otherwise                                  -->  shift
         */

        if (is_infix()) {
            if (prec > PrecTable::infix_l[la()])
                break;

            lhs = parse_infix_expr(lhs);
        } else if ( la().is_postfix() ) {
            if (prec > PrecTable::postfix_l[la()])
                break;

            lhs = parse_postfix_expr(lhs);
        } else
            break;
    }

    return lhs;
}

const Expr* Parser::parse_prefix_expr() {
    if (la() == Token::OR || la() == Token::OROR)
        return parse_fn_expr();

    auto expr = loc(new PrefixExpr());
    auto kind = lex().kind();
    expr->kind_ = (PrefixExpr::Kind) kind;
    dock(expr->rhs_, parse_expr(PrecTable::prefix_r[kind]));

    return expr;
}

const Expr* Parser::parse_infix_expr(const Expr* lhs) {
    auto expr = new InfixExpr();
    auto kind = lex().kind();
    expr->kind_ = (InfixExpr::Kind) kind;
    dock(expr->lhs_, lhs);
    dock(expr->rhs_, parse_expr(PrecTable::infix_r[kind]));
    expr->set_loc(lhs->loc().begin(), expr->rhs()->loc().end());
    return expr;
}

const MapExpr* Parser::parse_map_expr(const Expr* lhs) {
    eat(Token::L_PAREN);
    auto map = new MapExpr();
    dock(map->lhs_, lhs);
    parse_comma_list("arguments of a map expression", Token::R_PAREN, [&] { map->append(parse_expr()); });
    map->set_loc(lhs->loc().begin(), prev_loc().end());
    return map;
}

const TypeAppExpr* Parser::parse_type_app_expr(const Expr* lhs) {
    eat(Token::L_BRACKET);
    auto type_app_expr = new TypeAppExpr();
    dock(type_app_expr->lhs_, lhs);
    parse_comma_list("type arguments of a map expression", Token::R_BRACKET, [&] { type_app_expr->ast_type_args_.push_back(parse_type()); });
    type_app_expr->set_loc(lhs->loc().begin(), prev_loc().end());
    return type_app_expr;
}

const Expr* Parser::parse_postfix_expr(const Expr* lhs) {
    switch (la()) {
<<<<<<< HEAD
        case Token::L_BRACKET: return parse_type_app_expr(lhs);
        case Token::L_PAREN:   return parse_map_expr(lhs);
=======
        case Token::L_BRACKET:
        case Token::L_PAREN: {
            auto map = new MapExpr();
            map->lhs_ = lhs;
            if (accept(Token::L_BRACKET))
                parse_comma_list("type arguments of a map expression", Token::R_BRACKET, [&] { map->type_args_.push_back(parse_type()); });
            if (accept(Token::L_PAREN))
                parse_comma_list("arguments of a map expression", Token::R_PAREN, [&] { map->args_.push_back(parse_expr()); });
            map->set_loc(lhs->loc().begin(), prev_loc().end());
            return map;
        }
>>>>>>> 6ab14c67
        case Token::DEC:
        case Token::INC: {
            auto expr = new PostfixExpr();
            dock(expr->lhs_, lhs);
            expr->kind_ = (PostfixExpr::Kind) lex().kind();
            expr->set_loc(lhs->loc().begin(), prev_loc().end());
            return expr;
        }
        case Token::DOT: {
            lex();
            auto field = new FieldExpr();
            dock(field->lhs_, lhs);
            field->identifier_ = try_id("field expression");
            field->set_loc(lhs->loc().begin(), prev_loc().end());
            return field;
        }
        case Token::AS: {
            lex();
            auto expr = new ExplicitCastExpr();
            dock(expr->lhs_, lhs);
            expr->ast_type_ = parse_type();
            expr->set_loc(lhs->loc().begin(), prev_loc().end());
            return expr;
        }
        default: THORIN_UNREACHABLE;
    }
}

const Expr* Parser::parse_primary_expr() {
    switch (la()) {
        case Token::L_PAREN: {
            auto begin = lex().loc().begin();
            auto expr = parse_expr();
            if (accept(Token::COMMA)) {
                auto tuple = new TupleExpr();
                tuple->set_begin(begin);
<<<<<<< HEAD
                tuple->append(expr);
                parse_comma_list("elements of a tuple expression", Token::R_PAREN, [&] { tuple->append(parse_expr()); });
=======
                tuple->args_.push_back(expr);
                parse_comma_list("elements of a tuple expression", Token::R_PAREN, [&] { tuple->args_.push_back(parse_expr()); });
>>>>>>> 6ab14c67
                tuple->set_end(prev_loc().end());
                return tuple;
            } else {
                expect(Token::R_PAREN, "primary expression");
                return expr;
            }
        }
        case Token::L_BRACKET: {
            auto begin = lex().loc().begin();
            auto expr = parse_expr();
            if (accept(Token::COLON)) {
                auto indefinite_array_expr = new IndefiniteArrayExpr();
                dock(indefinite_array_expr->dim_, expr);
                indefinite_array_expr->elem_ast_type_ = parse_type();
                expect(Token::R_BRACKET, "indefinite array expression");
                indefinite_array_expr->set_loc(begin, prev_loc().end());
                return indefinite_array_expr;
            }
            if (accept(Token::COMMA) && accept(Token::DOTDOT)) {
                auto repeated_array_expr = loc(new RepeatedDefiniteArrayExpr());
                repeated_array_expr->set_begin(begin);
                dock(repeated_array_expr->value_, expr);
                repeated_array_expr->count_ = parse_integer("repeated array expression");
                expect(Token::R_BRACKET, "repeated array expression");
                return repeated_array_expr;
            }
            auto array = new DefiniteArrayExpr();
            array->set_begin(begin);
<<<<<<< HEAD
            array->append(expr);
            parse_comma_list("elements of an array expression", Token::R_BRACKET, [&] { array->append(parse_expr()); });
=======
            array->args_.push_back(expr);
            parse_comma_list("elements of an array expression", Token::R_BRACKET, [&] { array->args_.push_back(parse_expr()); });
>>>>>>> 6ab14c67
            array->set_end(prev_loc().end());
            return array;
        }
        case Token::SIMD: {
            auto simd = loc(new SimdExpr());
            eat(Token::SIMD);
            expect(Token::L_BRACKET, "simd expression");
<<<<<<< HEAD
            parse_comma_list("elements of a simd expression", Token::R_BRACKET, [&] { simd->append(parse_expr()); });
=======
            parse_comma_list("elements of a simd expression", Token::R_BRACKET, [&] { simd->args_.push_back(parse_expr()); });
>>>>>>> 6ab14c67
            return simd;
        }
#define IMPALA_LIT(itype, atype) \
        case Token::LIT_##itype:
#include "impala/tokenlist.h"
        case Token::TRUE:
        case Token::FALSE:      return parse_literal_expr();
        case Token::LIT_char:   return parse_char_expr();
        case Token::LIT_str:    return parse_str_expr();
        case Token::DOUBLE_COLON:
        case Token::ID:  {
            auto path = parse_path();
            ASTTypes ast_type_args;
            if (accept(Token::L_BRACKET)) {     // struct or map expression
<<<<<<< HEAD
                parse_comma_list("type arguments", Token::R_BRACKET, [&] { ast_type_args.push_back(parse_type()); });

                if (accept(Token::L_PAREN)) {   // type app expression + map expression
                    auto type_app_expr = new TypeAppExpr();
                    dock(type_app_expr->lhs_, new PathExpr(path));
                    swap(type_app_expr->ast_type_args_, ast_type_args);
=======
                parse_comma_list("type arguments", Token::R_BRACKET, [&] { type_args.push_back(parse_type()); });
>>>>>>> 6ab14c67

                    auto map = new MapExpr();
<<<<<<< HEAD
                    dock(map->lhs_, type_app_expr);
                    parse_comma_list("arguments of a map expression", Token::R_PAREN, [&] { map->append(parse_expr()); });

                    type_app_expr->set_loc(path->loc().begin(), prev_loc().end());
=======
                    map->lhs_ = new PathExpr(path);
                    swap(map->type_args_, type_args);
                    parse_comma_list("arguments of a map expression", Token::R_PAREN, [&] { map->args_.push_back(parse_expr()); });
>>>>>>> 6ab14c67
                    map->set_loc(path->loc().begin(), prev_loc().end());

                    return map;
                } else if (accept(Token::L_BRACE)) {
                    auto ast_type_app = new ASTTypeApp();
                    ast_type_app->path_ = path;
                    swap(ast_type_app->ast_type_args_, ast_type_args);

                    auto struct_expr = new StructExpr();
<<<<<<< HEAD
                    struct_expr->ast_type_app_ = ast_type_app;
=======
                    struct_expr->path_ = path;
                    swap(struct_expr->type_args_, type_args);
>>>>>>> 6ab14c67
                    parse_comma_list("elements of struct expression", Token::R_BRACE, [&] {
                        auto symbol = try_id("identifier in struct expression");
                        expect(Token::COLON, "struct expression");
                        struct_expr->elems_.push_back(symbol, parse_expr());
                    });

                    ast_type_app->set_loc(path->loc().begin(), prev_loc().end());
                    struct_expr->set_loc(path->loc().begin(), prev_loc().end());

                    return struct_expr;
                }
            }
            if (la(0) == Token::L_BRACE && (la(1) == Token::ID && la(2) == Token::COLON)) {
                eat(Token::L_BRACE);

                auto ast_type_app = new ASTTypeApp();
                ast_type_app->path_ = path;

                auto struct_expr = new StructExpr();
<<<<<<< HEAD
                struct_expr->ast_type_app_ = ast_type_app;
=======
                struct_expr->path_ = path;
>>>>>>> 6ab14c67
                parse_comma_list("elements of struct expression", Token::R_BRACE, [&] {
                    auto symbol = try_id("identifier in struct expression");
                    expect(Token::COLON, "struct expression");
                    struct_expr->elems_.push_back(symbol, parse_expr());
                });

                ast_type_app->set_loc(path->loc().begin(), prev_loc().end());
                struct_expr->set_loc(path->loc().begin(), prev_loc().end());

                return struct_expr;
            }
            return new PathExpr(path);
        }
        case Token::IF:         return parse_if_expr();
        case Token::FOR:        return parse_for_expr();
        case Token::WITH:       return parse_with_expr();
        case Token::WHILE:      return parse_while_expr();
        case Token::L_BRACE:
        case Token::RUN_BLOCK:  return parse_block_expr();
        default:                error("expression", ""); return new EmptyExpr(lex().loc());
    }
}

const LiteralExpr* Parser::parse_literal_expr() {
    LiteralExpr::Kind kind;
    Box box;

    switch (la()) {
        case Token::TRUE:       return new LiteralExpr(lex().loc(), LiteralExpr::LIT_bool, Box(true));
        case Token::FALSE:      return new LiteralExpr(lex().loc(), LiteralExpr::LIT_bool, Box(false));
#define IMPALA_LIT(itype, atype) \
        case Token::LIT_##itype: { \
            kind = LiteralExpr::LIT_##itype; \
            Box box = la().box(); \
            return new LiteralExpr(lex().loc(), kind, box); \
        }
#include "impala/tokenlist.h"
        default: THORIN_UNREACHABLE;
    }
}

thorin::u8 Parser::char_value(const char*& p) {
    thorin::u8 value = 0;
    if (*p++ == '\\') {
        switch (*p++) {
        case '0':  value = '\0'; break;
        case 'n':  value = '\n'; break;
        case 't':  value = '\t'; break;
        case '\'': value = '\''; break;
        case '\"': value = '\"'; break;
        case '\\': value = '\\'; break;
        default:
            // TODO make location precise inside strings, reduce redundancy for single chars
            impala::error(la().loc(), "expected valid escape sequence, got '\\%' while parsing %", *(p-1), la());
        }
    } else
        value = thorin::u8(*(p-1));

    return value;
}

const CharExpr* Parser::parse_char_expr() {
    auto symbol = la().symbol();
    const char* p = symbol.str();
    assert(*p == '\'');
    ++p;
    thorin::u8 value = 0;
    if (*p != '\'') {
        value = char_value(p);

        if (*p++ != '\'')
            error("single character", "character constant");
        else
            assert(*p == '\0');
    } else
        error("a character", "character constant");

    return new CharExpr(lex().loc(), symbol, value);
}

const StrExpr* Parser::parse_str_expr() {
    auto str_expr = loc(new StrExpr());
    do {
        str_expr->symbols_.push_back(la().symbol());

        const char* p = str_expr->symbols_.back().str();
        assert(*p == '"');
        ++p;
        while (*p != '"')
            str_expr->values_.push_back(char_value(p));
        assert(p[1] == '\0');
        lex();
    } while (la() == Token::LIT_str);
    str_expr->values_.push_back('\0');
    return str_expr;
}

const FnExpr* Parser::parse_fn_expr() {
    //THORIN_PUSH(cur_var_handle, cur_var_handle);

    auto fn_expr = loc(new FnExpr());

    if (accept(Token::OR))
        parse_param_list(fn_expr->params_, Token::OR, true);
    else
        expect(Token::OROR, "parameter list of function expression");

    parse_return_param(fn_expr);
    // TODO pull this up into Fn - it's missing for parse_fn_decl
    fn_expr->ret_var_handle_ = cur_var_handle++; // reserve one handle - we might later on add another return param
    dock(fn_expr->body_, parse_expr());
    return fn_expr;
}

const IfExpr* Parser::parse_if_expr() {
    auto if_expr = loc(new IfExpr());
    eat(Token::IF);
    dock(if_expr->cond_, parse_expr());
    dock(if_expr->then_expr_, try_block_expr("consequence of an if expression"));
    if (accept(Token::ELSE)) {
        switch (la()) {
            case Token::IF:         dock(if_expr->else_expr_, parse_if_expr()); break;
            case Token::L_BRACE:
            case Token::RUN_BLOCK:  dock(if_expr->else_expr_, parse_block_expr()); break;
            default:
                error("block or if expression", "alternative of an if expression");
        }
    }

    if (if_expr->else_expr_ == nullptr)
        dock(if_expr->else_expr_, new BlockExpr(prev_loc()));
    return if_expr;
}

const ForExpr* Parser::parse_for_expr() {
    auto for_expr = loc(new ForExpr());
    eat(Token::FOR);
    //THORIN_PUSH(cur_var_handle, cur_var_handle);
    auto fn_expr = loc(new FnExpr());
    dock(for_expr->fn_expr_, fn_expr.get());
    if (la(0) == Token::IN || la(0) == Token::MUT || la(1) == Token::COLON || la(1) == Token::COMMA || la(1) == Token::IN)
        parse_param_list(fn_expr->params_, Token::IN, true);
    fn_expr->params_.push_back(Param::create(cur_var_handle++, new Identifier("continue", prev_loc()), prev_loc(), nullptr));
    fn_expr->is_continuation_ = false;
    for_expr->break_decl_ = create_continuation_decl("break", /*set type during TypeSema*/ false);
    dock(for_expr->expr_, parse_expr());
    dock(fn_expr->body_, try_block_expr("body of for loop"));
    return for_expr;
}

const ForExpr* Parser::parse_with_expr() {
    // With-expressions are like for-expressions except that
    // they have no continue statement, and their break statement
    // behaves just as a continue statement in a for-expression would
    auto with_expr = loc(new ForExpr());
    eat(Token::WITH);
    auto fn_expr = loc(new FnExpr());
    dock(with_expr->fn_expr_, fn_expr.get());
    if (la(0) == Token::IN || la(0) == Token::MUT || la(1) == Token::COLON || la(1) == Token::COMMA || la(1) == Token::IN)
        parse_param_list(fn_expr->params_, Token::IN, true);
    fn_expr->params_.push_back(Param::create(cur_var_handle++, new Identifier("break", prev_loc()), prev_loc(), nullptr));
    with_expr->break_decl_ = create_continuation_decl("_", /*set type during TypeSema*/ false);
    dock(with_expr->expr_, parse_expr());
    dock(fn_expr->body_, try_block_expr("body of with statement"));
    return with_expr;
}

const WhileExpr* Parser::parse_while_expr() {
    auto while_expr = loc(new WhileExpr());
    eat(Token::WHILE);
    dock(while_expr->cond_, parse_expr());
    while_expr->break_decl_ = create_continuation_decl("break", true);
    while_expr->continue_decl_ = create_continuation_decl("continue", true);
    dock(while_expr->body_, try_block_expr("body of while loop"));
    return while_expr;
}

const BlockExprBase* Parser::parse_block_expr() {
    assert(la() == Token::L_BRACE || la() == Token::RUN_BLOCK);
    auto block = loc(lex() == Token::L_BRACE ? (BlockExprBase*) new BlockExpr() : (BlockExprBase*) new RunBlockExpr());
    auto& stmts = block->stmts_;
    while (true) {
        switch (la()) {
            case Token::SEMICOLON:  lex(); continue; // ignore semicolon
            case STMT_NOT_EXPR:     stmts.push_back(parse_stmt_not_expr()); continue;
            case EXPR: {
                bool stmt_like = la().is_stmt_like();
                auto expr = parse_expr();
                if (accept(Token::SEMICOLON) || (stmt_like && la() != Token::R_BRACE)) {
                    auto expr_stmt = new ExprStmt();
                    expr_stmt->set_loc(expr->loc().begin(), prev_loc().end());
                    dock(expr_stmt->expr_, expr);
                    stmts.push_back(expr_stmt);
                    continue;
                } else
                    dock(block->expr_, expr);
                // FALLTHROUGH
            }
            default:
                expect(Token::R_BRACE, "block expression");
                if (block->expr_ == nullptr)
                    dock(block->expr_, new EmptyExpr(prev_loc()));
                return block;
        }
    }
    THORIN_UNREACHABLE;
    return nullptr;
}

const BlockExprBase* Parser::try_block_expr(const std::string& context) {
    switch (la()) {
        case Token::L_BRACE:
        case Token::RUN_BLOCK:
            return parse_block_expr();
        default:
            error("block expression", context);
            return new BlockExpr(prev_loc());
    }
}

/*
 * patterns
 */

const Ptrn* Parser::parse_ptrn() {
    if (la() == Token::L_PAREN) {
        return parse_tuple_ptrn();
    } else {
        return parse_id_ptrn();
    }
}

const TuplePtrn* Parser::parse_tuple_ptrn() {
    auto tuple_ptrn = loc(new TuplePtrn());
    eat(Token::L_PAREN);
    parse_comma_list(Token::R_PAREN, "closing parenthesis of tuple pattern", [&] {
        tuple_ptrn->elems_.push_back(parse_ptrn());
    });
    return tuple_ptrn;
}

const IdPtrn* Parser::parse_id_ptrn() {
    auto id_ptrn = loc(new IdPtrn());
    auto local = loc(new LocalDecl(cur_var_handle++));
    local->is_mut_ = accept(Token::MUT);
    local->identifier_ = try_id("local variable in let binding");
    if (accept(Token::COLON))
        local->ast_type_ = parse_type();
    id_ptrn->local_ = local.get();
    return id_ptrn;
}

/*
 * statements
 */

const Stmt* Parser::parse_stmt_not_expr() {
    switch (la()) {
        case ITEM:       return parse_item_stmt();
        case Token::LET: return parse_let_stmt();
        case Token::ASM: return parse_asm_stmt();
        default:         THORIN_UNREACHABLE;
    }
}

const LetStmt* Parser::parse_let_stmt() {
    auto let_stmt = loc(new LetStmt());
    eat(Token::LET);
    let_stmt->ptrn_ = parse_ptrn();
    if (accept(Token::ASGN))
        dock(let_stmt->init_, parse_expr());
    expect(Token::SEMICOLON, "the end of an let statement");
    return let_stmt;
}

const ItemStmt* Parser::parse_item_stmt() {
    auto item_stmt = loc(new ItemStmt());
    item_stmt->item_ = parse_item();
    return item_stmt;
}

AsmStmt::Elem Parser::parse_asm_op() {
    auto str = parse_str();
    auto expr = parse_expr();
    return AsmStmt::Elem(str, expr);
}

const AsmStmt* Parser::parse_asm_stmt() {
    static const Array<TokenKind> delimiters = {Token::COLON, Token::DOUBLE_COLON, Token::R_PAREN};

    auto asm_stmt = loc(new AsmStmt());
    eat(Token::ASM);
    expect(Token::L_PAREN, "asm statement");
    asm_stmt->asm_template_ = parse_str();

    if (accept(Token::COLON))        goto parse_outputs;
    if (accept(Token::DOUBLE_COLON)) goto parse_inputs;
    if (accept(Token::R_PAREN))      return asm_stmt;

parse_outputs:
    nibble_comma_list("asm statement", delimiters, [&]{ asm_stmt->outputs_.emplace_back(parse_asm_op()); });
    if (accept(Token::COLON))        goto parse_inputs;
    if (accept(Token::DOUBLE_COLON)) goto parse_clobbers;
    if (accept(Token::R_PAREN))      return asm_stmt;

parse_inputs:
    nibble_comma_list("asm statement", delimiters, [&]{ asm_stmt->inputs_.emplace_back(parse_asm_op()); });
    if (accept(Token::COLON))        goto parse_clobbers;
    if (accept(Token::DOUBLE_COLON)) goto parse_options;
    if (accept(Token::R_PAREN))      return asm_stmt;

parse_clobbers:
    nibble_comma_list("asm statement", {Token::COMMA, Token::R_PAREN}, [&]{ asm_stmt->clobbers_.emplace_back(parse_str()); });
    if (accept(Token::COLON))        goto parse_options;
    expect(Token::R_PAREN, "asm statement");
    return asm_stmt;

parse_options:
    parse_comma_list("asm statement", Token::R_PAREN, [&]{ asm_stmt->options_.emplace_back(parse_str()); });
    return asm_stmt;
}

// TODO: merge this code with StrExpr
std::string Parser::parse_str() {
    std::string str;
    do {
        std::string res = la().symbol().str() + 1;
        // replaces special characters
        for (size_t i = 0; i < res.length() - 1; ++i) {
            if (res[i] != '\\') {
                str += res[i];
                continue;
            }
            switch (res[++i]) {
                case 'n': str += '\n'; break;
                case 't': str += '\t'; break;
                case 'r': str += '\r'; break;
                default: assert(false); // TODO, more cases?
            }
        }
        lex();
    } while (la() == Token::LIT_str);
    return str;
}

}<|MERGE_RESOLUTION|>--- conflicted
+++ resolved
@@ -158,10 +158,11 @@
     template<class T>
     Loc<T> loc(T* node) { return Loc<T>(*this, node); }
 
-<<<<<<< HEAD
-    void parse_comma_list(const char* context, TokenKind delimiter, std::function<void()> f) {
-        if (la() != delimiter) {
-=======
+    /**
+     * Parses a list of comma-separated items till one of the @p delimiters have been found.
+     * The ending delimiter will @em not be eaten up by this method.
+     * The list may also end with a comma.
+     */
     void nibble_comma_list(const char* context, Array<TokenKind> delimiters, std::function<void()> f) {
         auto is_delimiter = [&] () {
             for (auto delimiter : delimiters)
@@ -171,12 +172,12 @@
         };
 
         if (!is_delimiter()) {
->>>>>>> 6ab14c67
             do { f(); }
             while (accept(Token::COMMA) && !is_delimiter());
         }
     }
 
+    /// Like @p nibble_comma_list but there is only one @p delimiter which @em will be eaten up by this method.
     void parse_comma_list(const char* context, TokenKind delimiter, std::function<void()> f) {
         nibble_comma_list(context, {delimiter}, f);
         expect(delimiter, context);
@@ -254,13 +255,10 @@
     const BlockExprBase*    parse_block_expr();
     const BlockExprBase*    try_block_expr(const std::string& context);
 
-<<<<<<< HEAD
     // patterns
     const Ptrn*      parse_ptrn();
     const TuplePtrn* parse_tuple_ptrn();
     const IdPtrn*    parse_id_ptrn();
-=======
->>>>>>> 6ab14c67
 
     // statements
     const Stmt*     parse_stmt_not_expr();
@@ -414,7 +412,7 @@
     auto path = loc(new Path());
     path->is_global_ = accept(Token::DOUBLE_COLON);
     do {
-        path->elems_.push_back(parse_path_elem());
+        path->elems_.emplace_back(parse_path_elem());
     } while (accept(Token::DOUBLE_COLON));
     return path;
 }
@@ -425,11 +423,7 @@
 
 void Parser::parse_ast_type_params(AutoVector<const ASTTypeParam*>& ast_type_params) {
     if (accept(Token::L_BRACKET))
-<<<<<<< HEAD
-        parse_comma_list("type parameter list", Token::R_BRACKET, [&] { ast_type_params.push_back(parse_ast_type_param()); });
-=======
-        parse_comma_list("type parameter list", Token::R_BRACKET, [&] { type_params.push_back(parse_type_param()); });
->>>>>>> 6ab14c67
+        parse_comma_list("type parameter list", Token::R_BRACKET, [&] { ast_type_params.emplace_back(parse_ast_type_param()); });
 }
 
 const ASTTypeParam* Parser::parse_ast_type_param() {
@@ -438,7 +432,7 @@
 
     if (accept(Token::COLON)) {
         do
-            ast_type_param->bounds_.push_back(parse_type());
+            ast_type_param->bounds_.emplace_back(parse_type());
         while (accept(Token::ADD));
     }
 
@@ -447,7 +441,7 @@
 
 void Parser::parse_param_list(AutoVector<const Param*>& params, TokenKind delimiter, bool lambda) {
     int i = 0;
-    parse_comma_list("parameter list", delimiter, [&] { params.push_back(parse_param(i++, lambda)); });
+    parse_comma_list("parameter list", delimiter, [&] { params.emplace_back(parse_param(i++, lambda)); });
 }
 
 const Param* Parser::parse_param(int i, bool lambda) {
@@ -503,7 +497,7 @@
     auto fn_type = parse_return_type(fn->is_continuation_, false);
     if (!fn->is_continuation()) {
         auto loc = fn_type ? fn_type->loc() : prev_loc();
-        fn->params_.push_back(Param::create(cur_var_handle++, new Identifier("return", loc), loc, fn_type));
+        fn->params_.emplace_back(Param::create(cur_var_handle++, new Identifier("return", loc), loc, fn_type));
     }
 }
 
@@ -555,7 +549,7 @@
             auto fn_decl = parse_fn_decl(BodyMode::None);
             fn_decl->is_extern_ = true;
             fn_decl->abi_ = extern_block->abi_;
-            extern_block->fns_.push_back(fn_decl);
+            extern_block->fns_.emplace_back(fn_decl);
         }
         expect(Token::R_BRACE, "closing brace of external block");
         extern_block->set_end(prev_loc().end());
@@ -603,7 +597,7 @@
         impl->ast_type_ = type;
     expect(Token::L_BRACE, "impl");
     while (la() == Token::FN)
-        impl->methods_.push_back(parse_fn_decl(BodyMode::Mandatory));
+        impl->methods_.emplace_back(parse_fn_decl(BodyMode::Mandatory));
     expect(Token::R_BRACE, "closing brace of impl");
 
     return impl;
@@ -644,7 +638,7 @@
     expect(Token::L_BRACE, "struct declaration");
     int i = 0;
     parse_comma_list("closing brace of struct declaration", Token::R_BRACE, [&] {
-        struct_decl->field_decls_.push_back(parse_field_decl(i++));
+        struct_decl->field_decls_.emplace_back(parse_field_decl(i++));
     });
     return struct_decl;
 }
@@ -657,17 +651,13 @@
 
     if (accept(Token::COLON)) {
         parse_comma_list("trait declaration", Token::L_BRACE, [&] {
-<<<<<<< HEAD
-            trait_decl->super_traits_.push_back(parse_ast_type_app());
-=======
-            trait_decl->super_traits_.push_back(parse_type_app());
->>>>>>> 6ab14c67
+            trait_decl->super_traits_.emplace_back(parse_ast_type_app());
         });
     } else
         expect(Token::L_BRACE, "trait declaration");
 
     while (la() == Token::FN)
-        trait_decl->methods_.push_back(parse_fn_decl(BodyMode::Optional));
+        trait_decl->methods_.emplace_back(parse_fn_decl(BodyMode::Optional));
 
     expect(Token::R_BRACE, "closing brace of trait declaration");
     return trait_decl;
@@ -700,7 +690,7 @@
         switch (la()) {
             case VISIBILITY:
             case ITEM:
-                mod_contents->items_.push_back(parse_item());
+                mod_contents->items_.emplace_back(parse_item());
                 continue;
             case Token::SEMICOLON:
                 lex();
@@ -775,16 +765,12 @@
     parse_ast_type_params(fn_type->ast_type_params_);
     expect(Token::L_PAREN, "function type");
     parse_comma_list("closing parenthesis of function type", Token::R_PAREN, [&] {
-<<<<<<< HEAD
-        fn_type->ast_type_args_.push_back(parse_type());
-=======
-        fn_type->args_.push_back(parse_type());
->>>>>>> 6ab14c67
+        fn_type->ast_type_args_.emplace_back(parse_type());
     });
 
     bool unused;
     if (auto ret_type = parse_return_type(unused, true))
-        fn_type->ast_type_args_.push_back(ret_type);
+        fn_type->ast_type_args_.emplace_back(ret_type);
 
     return fn_type;
 }
@@ -800,16 +786,12 @@
         auto ret_type = loc(new FnASTType());
         if (accept(Token::L_PAREN)) {                   // in-place tuple
             parse_comma_list("closing parenthesis of return type list", Token::R_PAREN, [&] {
-<<<<<<< HEAD
-                ret_type->ast_type_args_.push_back(parse_type());
-=======
-                ret_type->args_.push_back(parse_type());
->>>>>>> 6ab14c67
+                ret_type->ast_type_args_.emplace_back(parse_type());
             });
         } else {
             auto type = parse_type();
             assert(!type->isa<TupleASTType>());
-            ret_type->ast_type_args_.push_back(type);
+            ret_type->ast_type_args_.emplace_back(type);
         }
         return ret_type;
     }
@@ -819,7 +801,7 @@
 
         // return a type that can be printed and checked
         auto ret_type = loc(new FnASTType());
-        ret_type->ast_type_args_.push_back(loc(new ErrorASTType()));
+        ret_type->ast_type_args_.emplace_back(loc(new ErrorASTType()));
         return ret_type;
     }
 
@@ -868,11 +850,7 @@
     auto tuple_type = loc(new TupleASTType());
     eat(Token::L_PAREN);
     parse_comma_list("closing parenthesis of tuple type", Token::R_PAREN, [&] {
-<<<<<<< HEAD
-        tuple_type->ast_type_args_.push_back(parse_type());
-=======
-        tuple_type->args_.push_back(parse_type());
->>>>>>> 6ab14c67
+        tuple_type->ast_type_args_.emplace_back(parse_type());
     });
     return tuple_type;
 }
@@ -887,11 +865,7 @@
     ast_type_app->path_ = path;
     if (accept(Token::L_BRACKET)) {
         parse_comma_list("type arguments for type application", Token::R_BRACKET, [&] {
-<<<<<<< HEAD
-            ast_type_app->ast_type_args_.push_back(parse_type());
-=======
-            type_app->args_.push_back(parse_type());
->>>>>>> 6ab14c67
+            ast_type_app->ast_type_args_.emplace_back(parse_type());
         });
     }
     return ast_type_app;
@@ -992,29 +966,15 @@
     eat(Token::L_BRACKET);
     auto type_app_expr = new TypeAppExpr();
     dock(type_app_expr->lhs_, lhs);
-    parse_comma_list("type arguments of a map expression", Token::R_BRACKET, [&] { type_app_expr->ast_type_args_.push_back(parse_type()); });
+    parse_comma_list("type arguments of a map expression", Token::R_BRACKET, [&] { type_app_expr->ast_type_args_.emplace_back(parse_type()); });
     type_app_expr->set_loc(lhs->loc().begin(), prev_loc().end());
     return type_app_expr;
 }
 
 const Expr* Parser::parse_postfix_expr(const Expr* lhs) {
     switch (la()) {
-<<<<<<< HEAD
         case Token::L_BRACKET: return parse_type_app_expr(lhs);
         case Token::L_PAREN:   return parse_map_expr(lhs);
-=======
-        case Token::L_BRACKET:
-        case Token::L_PAREN: {
-            auto map = new MapExpr();
-            map->lhs_ = lhs;
-            if (accept(Token::L_BRACKET))
-                parse_comma_list("type arguments of a map expression", Token::R_BRACKET, [&] { map->type_args_.push_back(parse_type()); });
-            if (accept(Token::L_PAREN))
-                parse_comma_list("arguments of a map expression", Token::R_PAREN, [&] { map->args_.push_back(parse_expr()); });
-            map->set_loc(lhs->loc().begin(), prev_loc().end());
-            return map;
-        }
->>>>>>> 6ab14c67
         case Token::DEC:
         case Token::INC: {
             auto expr = new PostfixExpr();
@@ -1051,13 +1011,8 @@
             if (accept(Token::COMMA)) {
                 auto tuple = new TupleExpr();
                 tuple->set_begin(begin);
-<<<<<<< HEAD
                 tuple->append(expr);
                 parse_comma_list("elements of a tuple expression", Token::R_PAREN, [&] { tuple->append(parse_expr()); });
-=======
-                tuple->args_.push_back(expr);
-                parse_comma_list("elements of a tuple expression", Token::R_PAREN, [&] { tuple->args_.push_back(parse_expr()); });
->>>>>>> 6ab14c67
                 tuple->set_end(prev_loc().end());
                 return tuple;
             } else {
@@ -1086,13 +1041,8 @@
             }
             auto array = new DefiniteArrayExpr();
             array->set_begin(begin);
-<<<<<<< HEAD
             array->append(expr);
             parse_comma_list("elements of an array expression", Token::R_BRACKET, [&] { array->append(parse_expr()); });
-=======
-            array->args_.push_back(expr);
-            parse_comma_list("elements of an array expression", Token::R_BRACKET, [&] { array->args_.push_back(parse_expr()); });
->>>>>>> 6ab14c67
             array->set_end(prev_loc().end());
             return array;
         }
@@ -1100,11 +1050,7 @@
             auto simd = loc(new SimdExpr());
             eat(Token::SIMD);
             expect(Token::L_BRACKET, "simd expression");
-<<<<<<< HEAD
             parse_comma_list("elements of a simd expression", Token::R_BRACKET, [&] { simd->append(parse_expr()); });
-=======
-            parse_comma_list("elements of a simd expression", Token::R_BRACKET, [&] { simd->args_.push_back(parse_expr()); });
->>>>>>> 6ab14c67
             return simd;
         }
 #define IMPALA_LIT(itype, atype) \
@@ -1119,28 +1065,18 @@
             auto path = parse_path();
             ASTTypes ast_type_args;
             if (accept(Token::L_BRACKET)) {     // struct or map expression
-<<<<<<< HEAD
-                parse_comma_list("type arguments", Token::R_BRACKET, [&] { ast_type_args.push_back(parse_type()); });
+                parse_comma_list("type arguments", Token::R_BRACKET, [&] { ast_type_args.emplace_back(parse_type()); });
 
                 if (accept(Token::L_PAREN)) {   // type app expression + map expression
                     auto type_app_expr = new TypeAppExpr();
                     dock(type_app_expr->lhs_, new PathExpr(path));
                     swap(type_app_expr->ast_type_args_, ast_type_args);
-=======
-                parse_comma_list("type arguments", Token::R_BRACKET, [&] { type_args.push_back(parse_type()); });
->>>>>>> 6ab14c67
 
                     auto map = new MapExpr();
-<<<<<<< HEAD
                     dock(map->lhs_, type_app_expr);
                     parse_comma_list("arguments of a map expression", Token::R_PAREN, [&] { map->append(parse_expr()); });
 
                     type_app_expr->set_loc(path->loc().begin(), prev_loc().end());
-=======
-                    map->lhs_ = new PathExpr(path);
-                    swap(map->type_args_, type_args);
-                    parse_comma_list("arguments of a map expression", Token::R_PAREN, [&] { map->args_.push_back(parse_expr()); });
->>>>>>> 6ab14c67
                     map->set_loc(path->loc().begin(), prev_loc().end());
 
                     return map;
@@ -1150,16 +1086,11 @@
                     swap(ast_type_app->ast_type_args_, ast_type_args);
 
                     auto struct_expr = new StructExpr();
-<<<<<<< HEAD
                     struct_expr->ast_type_app_ = ast_type_app;
-=======
-                    struct_expr->path_ = path;
-                    swap(struct_expr->type_args_, type_args);
->>>>>>> 6ab14c67
                     parse_comma_list("elements of struct expression", Token::R_BRACE, [&] {
                         auto symbol = try_id("identifier in struct expression");
                         expect(Token::COLON, "struct expression");
-                        struct_expr->elems_.push_back(symbol, parse_expr());
+                        struct_expr->elems_.emplace_back(symbol, parse_expr());
                     });
 
                     ast_type_app->set_loc(path->loc().begin(), prev_loc().end());
@@ -1175,15 +1106,11 @@
                 ast_type_app->path_ = path;
 
                 auto struct_expr = new StructExpr();
-<<<<<<< HEAD
                 struct_expr->ast_type_app_ = ast_type_app;
-=======
-                struct_expr->path_ = path;
->>>>>>> 6ab14c67
                 parse_comma_list("elements of struct expression", Token::R_BRACE, [&] {
                     auto symbol = try_id("identifier in struct expression");
                     expect(Token::COLON, "struct expression");
-                    struct_expr->elems_.push_back(symbol, parse_expr());
+                    struct_expr->elems_.emplace_back(symbol, parse_expr());
                 });
 
                 ast_type_app->set_loc(path->loc().begin(), prev_loc().end());
@@ -1263,17 +1190,17 @@
 const StrExpr* Parser::parse_str_expr() {
     auto str_expr = loc(new StrExpr());
     do {
-        str_expr->symbols_.push_back(la().symbol());
+        str_expr->symbols_.emplace_back(la().symbol());
 
         const char* p = str_expr->symbols_.back().str();
         assert(*p == '"');
         ++p;
         while (*p != '"')
-            str_expr->values_.push_back(char_value(p));
+            str_expr->values_.emplace_back(char_value(p));
         assert(p[1] == '\0');
         lex();
     } while (la() == Token::LIT_str);
-    str_expr->values_.push_back('\0');
+    str_expr->values_.emplace_back('\0');
     return str_expr;
 }
 
@@ -1322,7 +1249,7 @@
     dock(for_expr->fn_expr_, fn_expr.get());
     if (la(0) == Token::IN || la(0) == Token::MUT || la(1) == Token::COLON || la(1) == Token::COMMA || la(1) == Token::IN)
         parse_param_list(fn_expr->params_, Token::IN, true);
-    fn_expr->params_.push_back(Param::create(cur_var_handle++, new Identifier("continue", prev_loc()), prev_loc(), nullptr));
+    fn_expr->params_.emplace_back(Param::create(cur_var_handle++, new Identifier("continue", prev_loc()), prev_loc(), nullptr));
     fn_expr->is_continuation_ = false;
     for_expr->break_decl_ = create_continuation_decl("break", /*set type during TypeSema*/ false);
     dock(for_expr->expr_, parse_expr());
@@ -1340,7 +1267,7 @@
     dock(with_expr->fn_expr_, fn_expr.get());
     if (la(0) == Token::IN || la(0) == Token::MUT || la(1) == Token::COLON || la(1) == Token::COMMA || la(1) == Token::IN)
         parse_param_list(fn_expr->params_, Token::IN, true);
-    fn_expr->params_.push_back(Param::create(cur_var_handle++, new Identifier("break", prev_loc()), prev_loc(), nullptr));
+    fn_expr->params_.emplace_back(Param::create(cur_var_handle++, new Identifier("break", prev_loc()), prev_loc(), nullptr));
     with_expr->break_decl_ = create_continuation_decl("_", /*set type during TypeSema*/ false);
     dock(with_expr->expr_, parse_expr());
     dock(fn_expr->body_, try_block_expr("body of with statement"));
@@ -1364,7 +1291,7 @@
     while (true) {
         switch (la()) {
             case Token::SEMICOLON:  lex(); continue; // ignore semicolon
-            case STMT_NOT_EXPR:     stmts.push_back(parse_stmt_not_expr()); continue;
+            case STMT_NOT_EXPR:     stmts.emplace_back(parse_stmt_not_expr()); continue;
             case EXPR: {
                 bool stmt_like = la().is_stmt_like();
                 auto expr = parse_expr();
@@ -1372,7 +1299,7 @@
                     auto expr_stmt = new ExprStmt();
                     expr_stmt->set_loc(expr->loc().begin(), prev_loc().end());
                     dock(expr_stmt->expr_, expr);
-                    stmts.push_back(expr_stmt);
+                    stmts.emplace_back(expr_stmt);
                     continue;
                 } else
                     dock(block->expr_, expr);
@@ -1415,8 +1342,8 @@
 const TuplePtrn* Parser::parse_tuple_ptrn() {
     auto tuple_ptrn = loc(new TuplePtrn());
     eat(Token::L_PAREN);
-    parse_comma_list(Token::R_PAREN, "closing parenthesis of tuple pattern", [&] {
-        tuple_ptrn->elems_.push_back(parse_ptrn());
+    parse_comma_list("closing parenthesis of tuple pattern", Token::R_PAREN, [&] {
+        tuple_ptrn->elems_.emplace_back(parse_ptrn());
     });
     return tuple_ptrn;
 }
