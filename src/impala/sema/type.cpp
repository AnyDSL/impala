--- conflicted
+++ resolved
@@ -6,16 +6,10 @@
 
 int TypeVarNode::counter = 0;
 
-<<<<<<< HEAD
-size_t TraitImplHash::operator () (const TraitInstance t) const{ return t->hash(); }
-bool TraitImplEqual::operator () (const TraitInstance t1, const TraitInstance t2) const {
-    // FEATURE consider generic implementations -- this will need some type inference magic!
-=======
 // TODO review this
 size_t TraitImplHash::operator () (const Trait t) const{ return t->hash(); }
 bool TraitImplEqual::operator () (const Trait t1, const Trait t2) const {
     // FEATURE consider generic implementations, ...
->>>>>>> f98bf109
     return t1 == t2;
 }
 
@@ -36,13 +30,14 @@
     return true;
 }
 
-bool TypeNode::is_subtype(const TypeNode* super_type) const {
-    assert(super_type != nullptr);
+// TODO test this
+bool TypeNode::is_subtype(const Type super_type) const {
+    assert(!super_type.empty());
 
-    if (this == super_type)
+    if (this == super_type.deref())
         return true;
 
-    for (auto t : super_type->elems_) {
+    for (Type t : super_type->elems()) {
         if (this->is_subtype(t))
             return true;
     }
@@ -95,39 +90,6 @@
 
 //------------------------------------------------------------------------------
 
-<<<<<<< HEAD
-Type TypeNode::instantiate(thorin::ArrayRef<Type> var_instances) const {
-    SpecializeMapping mapping = check_instantiation(var_instances);
-
-    Type instance = vspecialize(mapping);
-    typetable().unify(instance);
-
-    return instance;
-}
-
-Type TypeNode::specialize(SpecializeMapping& mapping) const {
-    // FEATURE this could be faster if we copy only types were something changed inside
-    auto it = mapping.find(this);
-    if (it != mapping.end())
-        return it->second;
-
-    for (TypeVar v : bound_vars()) {
-        assert(mapping.find(v.representative()) == mapping.end());
-        mapping[v.representative()] = v->clone(mapping);
-    }
-
-    Type t = vspecialize(mapping);
-
-    for (TypeVar v : bound_vars()) {
-        assert(mapping.find(v.representative()) != mapping.end());
-        t->add_bound_var(mapping[v.representative()]);
-    }
-
-    return t;
-}
-
-=======
->>>>>>> f98bf109
 thorin::Array<Type> CompoundType::specialize_elems(SpecializeMapping& mapping) const {
     thorin::Array<Type> nelems(size());
     for (size_t i = 0, e = size(); i != e; ++i)
@@ -135,27 +97,16 @@
     return nelems;
 }
 
-<<<<<<< HEAD
-Type TypeErrorNode::vspecialize(SpecializeMapping& mapping) const { return mapping[this] = typetable().type_error(); }
-Type NoReturnTypeNode::vspecialize(SpecializeMapping& mapping) const { return mapping[this] = typetable().type_noreturn(); }
-Type PrimTypeNode::vspecialize(SpecializeMapping& mapping) const { return mapping[this] = typetable().primtype(primtype_kind()); }
-Type FnTypeNode::vspecialize(SpecializeMapping& mapping) const { return mapping[this] = typetable().fntype(specialize_elems(mapping)); }
-Type TupleTypeNode::vspecialize(SpecializeMapping& mapping) const { return mapping[this] = typetable().tupletype(specialize_elems(mapping)); }
-=======
 Generic* TypeErrorNode::vspecialize(SpecializeMapping& mapping) { return mapping[this] = typetable().type_error().node(); }
+Generic* NoReturnTypeNode::vspecialize(SpecializeMapping& mapping) { return mapping[this] = typetable().type_noreturn().node(); }
 Generic* PrimTypeNode::vspecialize(SpecializeMapping& mapping) { return mapping[this] = typetable().primtype(primtype_kind()).node(); }
 Generic* FnTypeNode::vspecialize(SpecializeMapping& mapping) { return mapping[this] = typetable().fntype(specialize_elems(mapping)).node(); }
 Generic* TupleTypeNode::vspecialize(SpecializeMapping& mapping) { return mapping[this] = typetable().tupletype(specialize_elems(mapping)).node(); }
->>>>>>> f98bf109
 
 Generic* TypeVarNode::vspecialize(SpecializeMapping& mapping) {
     // was not bound in the specialized type -> return orginal type var
-<<<<<<< HEAD
-    // FIXME we need to create a new copy here - else unification will lead to segmentation faults!!
-    return mapping[this] = typetable().new_type(this);
-=======
-    return mapping[const_cast<TypeVarNode*>(this)] = typetable().new_unifiable(this).node(); // HACK
->>>>>>> f98bf109
+    // FIXME we need to create a new copy here - else unification will lead to segmentation faults!! -- right?
+    return mapping[this] = typetable().new_unifiable(this).node();
 }
 
 TypeVar TypeVarNode::clone(SpecializeMapping& mapping) const {
