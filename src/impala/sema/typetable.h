--- conflicted
+++ resolved
@@ -31,40 +31,17 @@
     ~TypeTable();
 
     TypeError type_error() { return type_error_; }
-    TraitInstance trait_inst_error() { return trait_inst_error_; }
+    Trait trait_error() { return trait_error_; }
     NoReturnType type_noreturn() { return type_noreturn_; }
     PrimType primtype(PrimTypeKind kind);
 #define IMPALA_TYPE(itype, atype) PrimType type_##itype() { return itype##_; }
 #include "impala/tokenlist.h"
-<<<<<<< HEAD
-
-    Trait* trait(const TraitDecl* trait_decl, TraitSet super_traits) {
-        auto t = new Trait(*this, trait_decl, super_traits);
-        unifiables_.add(t);
-        return t;
-    }
-    TraitInstance instantiate_trait(const Trait* trait, thorin::ArrayRef<Type> var_instances) {
-        auto tti = TraitInstance(new TraitInstanceNode(trait, var_instances));
-        unifiables_.add(tti.node_);
-        return tti;
-    }
-    TraitImpl* implement_trait(const Impl* impl_decl, TraitInstance trait) {
-        auto impl = new TraitImpl(*this, impl_decl, trait);
-        unifiables_.add(impl);
-        return impl;
-    }
-    TypeVar typevar() { return new_type(new TypeVarNode(*this)); }
-    FnType fntype(thorin::ArrayRef<Type> params) { return new_type(new FnTypeNode(*this, params)); }
-    FnType fntype(thorin::ArrayRef<Type> params, Type return_type);
-    TupleType tupletype(thorin::ArrayRef<Type> elems) { return new_type(new TupleTypeNode(*this, elems)); }
-=======
     Trait trait(const TraitDecl* trait_decl) { return new_unifiable(new TraitNode(*this, trait_decl)); }
     TraitImpl implement_trait(const Impl* impl_decl, Trait trait) { return new_unifiable(new TraitImplNode(*this, impl_decl, trait)); }
 
     TypeVar typevar() { return new_unifiable(new TypeVarNode(*this)); }
     FnType fntype(thorin::ArrayRef<Type> params) { return new_unifiable(new FnTypeNode(*this, params)); }
     TupleType tupletype(thorin::ArrayRef<Type> elems) { return new_unifiable(new TupleTypeNode(*this, elems)); }
->>>>>>> f98bf109
     TupleType unit() { return tupletype({}); }
 
     /// unify a type and return \p true if the representative changed
@@ -110,7 +87,7 @@
     std::vector<Generic*> garbage_;
 #define IMPALA_TYPE(itype, atype) PrimType itype##_;
 #include "impala/tokenlist.h"
-    TraitInstance trait_inst_error_;
+    Trait trait_error_;
     TypeError type_error_;
     NoReturnType type_noreturn_;
 
