--- conflicted
+++ resolved
@@ -48,12 +48,7 @@
     virtual bool equal(const TraitNode* other) const { return this->trait_decl() == other->trait_decl(); }
     virtual size_t hash() const;
     const TraitDecl* trait_decl() const { return trait_decl_; }
-<<<<<<< HEAD
     bool is_error_trait() const { return trait_decl_ == nullptr; }
-    std::string to_string() const;
-    // TODO retrieve methods via trait_decl()->methods and remove this
-    void add_method(const std::string name, FnType type);
-=======
     virtual std::string to_string() const;
 
     virtual bool is_closed() const { return true; } // TODO
@@ -61,7 +56,6 @@
 protected:
     /// copy this trait but replace the sub-elements given in the mapping
     TraitNode* vspecialize(SpecializeMapping&);
->>>>>>> f98bf109
 
 private:
     const TraitDecl* const trait_decl_;
@@ -90,15 +84,11 @@
 
     virtual bool is_closed() const;
 
-<<<<<<< HEAD
-    bool is_closed() const;
-    std::string to_string() const;
-    void dump() const;
-=======
+    void dump() const; // TODO move this upwards?
+
 protected:
     /// copy this trait but replace the sub-elements given in the mapping
     TraitNode* vspecialize(SpecializeMapping&);
->>>>>>> f98bf109
 
 private:
     const Trait trait() const { return trait_; }
@@ -113,6 +103,7 @@
 };
 
 class TraitImplNode : public Unifiable<TraitImplNode> {
+private:
     TraitImplNode(TypeTable& tt, const Impl* impl_decl, Trait trait)
         : Unifiable(tt)
         , impl_decl_(impl_decl)
