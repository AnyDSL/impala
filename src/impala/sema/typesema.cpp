--- conflicted
+++ resolved
@@ -364,14 +364,8 @@
         case NOT:
             sema.expect_int_or_bool(rhs(), "unary '!'");
             return;
-<<<<<<< HEAD
         case HLT:
         case KNOWN:
-=======
-        case HLT: case RUN:
-            if (!rhs()->skip_rvalue()->isa<MapExpr>())
-                error(this, "function call expected after partial evaluator command {}", (TokenTag)tag());
->>>>>>> e6bed991
             return;
         case OR: case OROR: case RUN: // Lambda
             THORIN_UNREACHABLE;
