--- conflicted
+++ resolved
@@ -381,18 +381,8 @@
  * expressions
  */
 
-<<<<<<< HEAD
 Type EmptyExpr::check(TypeSema&) const { return type(); }
-Type SizeofExpr::check(TypeSema& sema) const { return ast_type()->check(sema); }
 Type LiteralExpr::check(TypeSema&) const { return type(); }
-=======
-Type EmptyExpr::check(TypeSema& sema, TypeExpectation) const { return sema.unit(); }
-
-Type LiteralExpr::check(TypeSema& sema, TypeExpectation) const {
-    // FEATURE we could enhance this using the expected type (e.g. 4 could be interpreted as int8 if needed)
-    return sema.type(literal2type());
-}
->>>>>>> 25c71353
 
 thorin::u8 TypeSema::char_value(const Location& loc, const char*& p) {
     thorin::u8 value = 0;
