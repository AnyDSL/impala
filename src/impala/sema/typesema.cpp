--- conflicted
+++ resolved
@@ -111,19 +111,11 @@
  * misc
  */
 
-<<<<<<< HEAD
-const TypeAbs* ASTTypeParam::check(TypeSema& sema) const {
-    for (auto bound : bounds())
-        sema.check(bound);
-
-    return type_abs();
-=======
 const Lambda* ASTTypeParam::check(TypeSema& sema) const {
     for (auto bound : bounds())
         sema.check(bound);
 
     return lambda();
->>>>>>> a2e09338
 }
 
 void ASTTypeParamList::check_ast_type_params(TypeSema& sema) const {
