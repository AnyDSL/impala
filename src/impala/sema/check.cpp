#include <iostream>

#include "impala/ast.h"
#include "impala/dump.h"
#include "impala/sema/scopetable.h"
#include "impala/sema/typetable.h"

namespace impala {

class Sema : public ScopeTable, public TypeTable {
public:
    Sema(bool nossa)
        : cur_fn_(nullptr)
        , nossa_(nossa)
    {}

    bool nossa() const { return nossa_; }
    const Fn* cur_fn() const { return cur_fn_; }

    void push_impl(const Impl* i) { impls_.push_back(i); }
    void check_impls() {
        while (!impls_.empty()) {
            const Impl* i = impls_.back();
            impls_.pop_back();
            i->check(*this);
        }
    }

private:
    const Fn* cur_fn_;
    bool nossa_;
    std::vector<const Impl*> impls_;
};

void expect_num(Sema& sema, const Expr* exp) {
    Type t = exp->type();
    assert(!t.empty());

    if (t == sema.type_error())
        return;

    if ((t != sema.type_int()) && (t != sema.type_int8()) && (t != sema.type_int16()) && (t != sema.type_int32()) &&
            (t != sema.type_int64()) && (t != sema.type_float()) && (t != sema.type_double()))
        sema.error(exp) << "Expected number type but found " << t << "\n";
}

Type match_types(Sema& sema, const Expr* pos, Type t1, Type t2) {
    assert(!t1.empty());
    assert(!t2.empty());

    auto error = sema.type_error();
    if (t1 == error || t2 == error)
        return error;

    if (t1 == t2) {
        return t1;
    } else {
        sema.error(pos) << "Types do not match: " << t1 << " != " << t2 << "\n";
        return error;
    }
}

inline void expect_type(Sema& sema, const Expr* found, Type expected, std::string typetype) {
    assert(!expected.empty());
    assert(!found->type().empty());

    if (found->type() == sema.type_error() || expected == sema.type_error())
        return;
    if (found->type() != expected)
        sema.error(found) << "Wrong " << typetype << " type; expected " << expected << " but found " << found->type() << "\n";
}

inline Type create_return_type(Sema& sema, const ASTNode* node, Type ret_func) {
    if (ret_func.isa<FnType>()) {
        if (ret_func->size() == 1) {
            return ret_func->elem(0);
        } else {
            std::vector<Type> ret_types;
            for (auto t : ret_func->elems())
                ret_types.push_back(t);
            return sema.tupletype(ret_types);
        }
    } else {
        sema.error(node) << "last argument is not a continuation function\n";
        return sema.type_error();
    }
}

//------------------------------------------------------------------------------

void ParametricASTType::check_type_params(Sema& sema) const {
    // we need two runs for types like fn[A:T[B], B:T[A]](A, B)

    for (const TypeParam* tp : type_params()) {
        tp->type_var_ = sema.typevar();
        sema.insert(tp);
    }

    // check bounds
    for (const TypeParam* tp : type_params()) {
        for (const ASTType* b : tp->bounds()) {
            if (auto trait_inst = b->isa<ASTTypeApp>()) {
                tp->type_var()->add_bound(trait_inst->to_trait(sema));
            } else {
                sema.error(tp) << "Bounds must be trait instances, not types\n";
            }
        }
    }
}

Type ErrorASTType::to_type(Sema& sema) const { return sema.type_error(); }

Type PrimASTType::to_type(Sema& sema) const {
    switch (kind()) {
#define IMPALA_TYPE(itype, atype) case TYPE_##itype: return sema.primtype(PrimType_##itype);
#include "impala/tokenlist.h"
        default: THORIN_UNREACHABLE;
    }
}

Type PtrASTType::to_type(Sema& sema) const {
    return Type(); // FEATURE
}

Type IndefiniteArrayASTType::to_type(Sema& sema) const {
    return Type(); // FEATURE
}

Type DefiniteArrayASTType::to_type(Sema& sema) const {
    return Type(); // FEATURE
}

Type TupleASTType::to_type(Sema& sema) const {
    std::vector<Type> elems;
    for (auto e : this->elems())
        elems.push_back(e->to_type(sema));

    return sema.tupletype(elems);
}

Type ASTTypeApp::to_type(Sema& sema) const {
    if (auto decl = sema.lookup(this, symbol())) {
        if (auto tp = decl->isa<TypeParam>()) {
            assert(elems().empty());
            assert(!tp->type_var().empty());
            return tp->type_var();
        } else
            sema.error(this) << "cannot convert a trait instance into a type\n";
    }

    return sema.type_error();
}

Type FnASTType::to_type(Sema& sema) const {
    sema.push_scope();

    check_type_params(sema);

    std::vector<Type> params;
    for (auto p : elems())
        params.push_back(p->to_type(sema));

    FnType t = sema.fntype(params);
    for (auto tp : type_params())
        t->add_bound_var(tp->type_var());

    sema.pop_scope();

    return t;
}

Trait ASTTypeApp::to_trait(Sema& sema) const {
    if (auto decl = sema.lookup(this, symbol())) {
        if (auto trait_decl = decl->isa<TraitDecl>()) {
            std::vector<Type> type_args;
            for (auto e : elems())
                type_args.push_back(e->to_type(sema));

            return trait_decl->calc_trait(sema)->instantiate(type_args);
        } else
            sema.error(this) << "cannot convert a type variable into a trait instance\n";
    }
<<<<<<< HEAD

    return sema.trait_inst_error();
=======
    // TODO return error_trait_instance <- we need sth like that
    return Trait();
>>>>>>> f98bf109
}

//------------------------------------------------------------------------------

/*
 * items - check_head
 */

void ModDecl::check_head(Sema& sema) const {
    sema.insert(this);
}

void ModContents::check(Sema& sema) const {
    for (auto item : items()) item->check_head(sema);
    for (auto item : items()) item->check(sema);
}

void ForeignMod::check_head(Sema& sema) const {
    sema.insert(this);
}

void EnumDecl::check_head(Sema& sema) const {
    sema.insert(this);
}

void FnDecl::check_head(Sema& sema) const {
    sema.insert(this);
}

void StaticItem::check_head(Sema& sema) const {
    sema.insert(this);
}

void StructDecl::check_head(Sema& sema) const {
    sema.insert(this);
}

void TraitDecl::check_head(Sema& sema) const {
    sema.insert(this);
}

void Typedef::check_head(Sema& sema) const {
    sema.insert(this);
}

void Impl::check_head(Sema& sema) const {
    sema.push_impl(this);
}

/*
 * items - check
 */

void ModDecl::check(Sema& sema) const {
    sema.push_scope();
    if (mod_contents())
        mod_contents()->check(sema);
    sema.pop_scope();
}

void ForeignMod::check(Sema& sema) const {
}

void Typedef::check(Sema& sema) const {
}

void EnumDecl::check(Sema& sema) const {
}

void StaticItem::check(Sema& sema) const {
}

void FnDecl::check(Sema& sema) const {
    // this FnDecl has already been checked
    if (!type().empty())
        return;

    sema.push_scope();
    check_type_params(sema);
    // check parameters
    std::vector<Type> par_types;
    for (const Param* p : fn().params()) {
        sema.insert(p);
        Type pt = p->asttype()->to_type(sema);
        p->set_type(pt);
        par_types.push_back(pt);
    }
    // create FnType
    Type fn_type = sema.fntype(par_types);
    for (auto tp : type_params()) {
        assert(!tp->type_var().empty());
        fn_type->add_bound_var(tp->type_var());
    }
    sema.unify(fn_type);
    set_type(fn_type);

    // CHECK set sema.cur_fn_? --> if needed, else remove it
    fn().body()->check(sema);
    if (fn().body()->type() != sema.type_noreturn()) {
        Type ret_func = fn_type->elem(fn_type->size() - 1);
        expect_type(sema, fn().body(), create_return_type(sema, this, ret_func), "return");
    }

    sema.pop_scope();
}

void StructDecl::check(Sema& sema) const {
}

void TraitDecl::check(Sema& sema) const {
    // did we already check this trait?
    if ((!trait().empty()))
        return;

    // FEATURE consider super traits and check methods
    trait_ = sema.trait(this);

    check_type_params(sema);
    for (auto tp : type_params()) {
        assert(!tp->type_var().empty());
        trait_->add_bound_var(tp->type_var());
    }
}

void Impl::check(Sema& sema) const {
    if (checked_)
        return;
    else
        checked_ = true;

    sema.push_scope();
    check_type_params(sema);

<<<<<<< HEAD
    Type ftype = for_type()->to_type(sema);

    if (trait() != nullptr) {
        if (auto t = trait()->isa<ASTTypeApp>()) {
            TraitInstance tinst = t->to_trait_instance(sema);

            // create TraitImpl
            TraitImpl* impl = sema.implement_trait(this, tinst);
            for (auto tp : type_params()) {
                assert(!tp->type_var().empty());
                impl->add_bound_var(tp->type_var());
            }
=======
    // TODO currently symbol() gives the trait name, this does not handle stuff like 'impl T[int] for S {}'
    if (auto decl = sema.lookup(this, Symbol() /*TODO*/)) {
        if (auto trait = decl->isa<TraitDecl>()) {
            TraitImpl impl = sema.implement_trait(this, trait->calc_trait(sema));
>>>>>>> f98bf109

            // add impl to type
            if ((ftype != sema.type_error()) && (tinst != sema.trait_inst_error()))
                ftype->add_implementation(impl);
        } else
            sema.error(trait()) << "expected trait instance.\n";
    }

    // FEATURE check that all methods are implemented
    for (auto fn : methods())
        fn->check(sema);

    sema.pop_scope();
}

/*
 * expressions
 */

void EmptyExpr::check(Sema& sema) const {
    // empty expression returns unit - the empty tuple type '()'
    set_type(sema.unit());
}

void BlockExpr::check(Sema& sema) const {
    for (auto stmt : stmts()) {
        if (auto item_stmt = stmt->isa<ItemStmt>())
            item_stmt->item()->check_head(sema);
    }

    for (auto stmt : stmts())
        stmt->check(sema);

    expr()->check(sema);
    set_type(expr()->type());
}

void LiteralExpr::check(Sema& sema) const {
    set_type(sema.primtype(literal2type()));
}

void FnExpr::check(Sema& sema) const {
}

void PathExpr::check(Sema& sema) const {
    // FEATURE consider longer paths
    auto last_item = path()->path_items().back();

    if ((decl_ = sema.lookup(this, last_item->symbol()))) {
        if (auto vdec = decl_->isa<ValueDecl>()) {
            // consider type expressions
            if (!last_item->types().empty()) {
                std::vector<Type> type_args;
                for (const ASTType* t : last_item->types())
                    type_args.push_back(t->to_type(sema));

                set_type(vdec->calc_type(sema)->instantiate(type_args));
            } else
                set_type(vdec->calc_type(sema));
        }
    } else
        set_type(sema.type_error());
}

void PrefixExpr::check(Sema& sema) const {
}

void InfixExpr::check(Sema& sema) const {
    lhs()->check(sema);
    rhs()->check(sema);

    Type lhstype = lhs()->type();
    Type rhstype = rhs()->type();

    // FEATURE other cases
    switch (kind()) {
        case EQ:
        case NE:
            match_types(sema, this, lhstype, rhstype);
            set_type(sema.type_bool());
            break;
        case ADD:
        case SUB:
        case MUL:
        case DIV:
        case REM:
            expect_num(sema, lhs());
            set_type(match_types(sema, this, lhstype, rhstype));
            break;
        default: THORIN_UNREACHABLE;
    }
}

void PostfixExpr::check(Sema& sema) const {
}

void FieldExpr::check(Sema& sema) const {
}

void CastExpr::check(Sema& sema) const {
}

void DefiniteArrayExpr::check(Sema& sema) const {
}

void RepeatedDefiniteArrayExpr::check(Sema& sema) const {
}

void IndefiniteArrayExpr::check(Sema& sema) const {
}

void TupleExpr::check(Sema& sema) const {
    std::vector<Type> elems;
    for (auto e : this->elems()) {
        e->check(sema);
        assert(!e->type().empty());
        elems.push_back(e->type());
    }
    set_type(sema.tupletype(elems));
}

void StructExpr::check(Sema& sema) const {
}

void MapExpr::check(Sema& sema) const {
    // FEATURE this currently only considers function calls
    lhs()->check(sema);
    Type lhs_type = lhs()->type();
    assert(!lhs_type.empty());

    if (auto fn = lhs_type.isa<FnType>()) {
        bool no_cont = fn->size() == (args().size()+1); // true if this is a normal function call (no continuation)
        if (no_cont || (fn->size() == args().size())) {
            for (size_t i = 0; i < args().size(); ++i) {
                auto arg = args()[i];
                arg->check(sema);
                expect_type(sema, arg, fn->elem(i), "argument");
            }

            // set return type
            if (no_cont) {
                Type ret_func = fn->elem(fn->size() - 1);
                set_type(create_return_type(sema, this, ret_func));
            } else {
                // same number of args as params -> continuation call
                set_type(sema.type_noreturn());
            }
            return;
        } else {
            sema.error(this) << "Wrong number of arguments\n";
        }
    } else if (!lhs_type.isa<TypeError>()) {
        // REMINDER new error message if not only fn-types are allowed
        sema.error(lhs()) << "Expected function type but found " << lhs_type << "\n";
    }
    assert(type().empty() && "This should only be reached if an error occurred");
    set_type(sema.type_error());
}

void IfExpr::check(Sema& sema) const {
    // assert condition is of type bool
    cond()->check(sema);
    expect_type(sema, cond(), sema.type_bool(), "");

    then_expr()->check(sema);
    else_expr()->check(sema);

    // assert that both branches have the same type and set the type
    set_type(match_types(sema, this, then_expr()->type(), else_expr()->type()));
    assert(!type().empty());
}

void ForExpr::check(Sema& sema) const {
}

/*
 * statements
 */

void ExprStmt::check(Sema& sema) const {
    expr()->check(sema);
}

void ItemStmt::check(Sema& sema) const {
    item()->check(sema);
}

void LetStmt::check(Sema& sema) const {
    if (init())
        init()->check(sema);
}

//------------------------------------------------------------------------------

bool check(const ModContents* mod, bool nossa) {
    Sema sema(nossa);
    mod->check(sema);
    return sema.result();
}

}<|MERGE_RESOLUTION|>--- conflicted
+++ resolved
@@ -48,7 +48,7 @@
     assert(!t1.empty());
     assert(!t2.empty());
 
-    auto error = sema.type_error();
+    Type error = sema.type_error();
     if (t1 == error || t2 == error)
         return error;
 
@@ -180,13 +180,7 @@
         } else
             sema.error(this) << "cannot convert a type variable into a trait instance\n";
     }
-<<<<<<< HEAD
-
-    return sema.trait_inst_error();
-=======
-    // TODO return error_trait_instance <- we need sth like that
-    return Trait();
->>>>>>> f98bf109
+    return sema.trait_error();
 }
 
 //------------------------------------------------------------------------------
@@ -320,28 +314,20 @@
     sema.push_scope();
     check_type_params(sema);
 
-<<<<<<< HEAD
     Type ftype = for_type()->to_type(sema);
 
     if (trait() != nullptr) {
         if (auto t = trait()->isa<ASTTypeApp>()) {
-            TraitInstance tinst = t->to_trait_instance(sema);
-
-            // create TraitImpl
-            TraitImpl* impl = sema.implement_trait(this, tinst);
+            // create impl
+            Trait tinst = t->to_trait(sema);
+            TraitImpl impl = sema.implement_trait(this, tinst);
             for (auto tp : type_params()) {
                 assert(!tp->type_var().empty());
                 impl->add_bound_var(tp->type_var());
             }
-=======
-    // TODO currently symbol() gives the trait name, this does not handle stuff like 'impl T[int] for S {}'
-    if (auto decl = sema.lookup(this, Symbol() /*TODO*/)) {
-        if (auto trait = decl->isa<TraitDecl>()) {
-            TraitImpl impl = sema.implement_trait(this, trait->calc_trait(sema));
->>>>>>> f98bf109
 
             // add impl to type
-            if ((ftype != sema.type_error()) && (tinst != sema.trait_inst_error()))
+            if ((ftype != sema.type_error()) && (tinst != sema.trait_error()))
                 ftype->add_implementation(impl);
         } else
             sema.error(trait()) << "expected trait instance.\n";
