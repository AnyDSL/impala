--- conflicted
+++ resolved
@@ -72,12 +72,9 @@
 public:
     PrimTypeTag primtype_tag() const { return (PrimTypeTag) tag(); }
 
-<<<<<<< HEAD
-    virtual std::ostream& stream(std::ostream&) const override;
+    Stream& stream(Stream&) const override;
+
     virtual const Type* tangent_vector() const override;
-=======
-    Stream& stream(Stream&) const override;
->>>>>>> dd811e8e
 
 private:
     const Type* vrebuild(TypeTable&, Types) const override;
@@ -307,14 +304,10 @@
     {}
 
 public:
-<<<<<<< HEAD
-    virtual const Type* vrebuild(TypeTable& to, Types ops) const override;
-    virtual std::ostream& stream(std::ostream&) const override;
+    const Type* vrebuild(TypeTable& to, Types ops) const override;
+    Stream& stream(Stream&) const override;
+
     virtual const Type* tangent_vector() const override;
-=======
-    const Type* vrebuild(TypeTable& to, Types ops) const override;
-    Stream& stream(Stream&) const override;
->>>>>>> dd811e8e
 
     friend class TypeTable;
 };
@@ -385,13 +378,9 @@
         : ArrayType(typetable, Tag_indefinite_array, elem_type)
     {}
 
-<<<<<<< HEAD
-    virtual std::ostream& stream(std::ostream&) const override;
+    Stream& stream(Stream&) const override;
+
     virtual const Type* tangent_vector() const override;
-=======
-    Stream& stream(Stream&) const override;
->>>>>>> dd811e8e
-
 private:
     const Type* vrebuild(TypeTable&, Types) const override;
 
@@ -411,12 +400,9 @@
         return Type::equal(other) && this->dim() == other->as<DefiniteArrayType>()->dim();
     }
 
-<<<<<<< HEAD
-    virtual std::ostream& stream(std::ostream&) const override;
+    Stream& stream(Stream&) const override;
+
     virtual const Type* tangent_vector() const override;
-=======
-    Stream& stream(Stream&) const override;
->>>>>>> dd811e8e
 
 private:
     const Type* vrebuild(TypeTable&, Types) const override;
