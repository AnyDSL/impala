--- conflicted
+++ resolved
@@ -227,11 +227,7 @@
 }
 
 void InferSema::assign(const Expr* dst, const Expr* src) {
-<<<<<<< HEAD
-    if (dst->type()->is_known() && src->type()->is_known())
-=======
     if (!dst->type()->isa<UnknownType>() && src->type()->is_known())
->>>>>>> 26849840
         coerce(dst->type(), src);
 }
 
