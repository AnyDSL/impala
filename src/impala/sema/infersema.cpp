--- conflicted
+++ resolved
@@ -37,17 +37,11 @@
     void fill_type_args(std::vector<const Type*>& type_args, const ASTTypes& ast_type_args);
     const Type* safe_get_arg(const Type* type, size_t i) { return type && i < type->size() ? type->arg(i) : nullptr; }
 
-<<<<<<< HEAD
-    const Type* close(ArrayRef<const TypeAbs*> type_abses, const Type* body) {
-        for (auto& type_abs : thorin::reverse_range(type_abses))
-            body = impala::close(const_cast<const TypeAbs*&>(type_abs), body);
-=======
     const Type* close(ArrayRef<const Lambda*> lambdas, const Type* body) {
         for (auto& lambda : thorin::reverse_range(lambdas))
             body = impala::close(const_cast<const Lambda*&>(lambda), body);
 
         closing_ = false;
->>>>>>> a2e09338
         return body;
     }
 
@@ -182,15 +176,9 @@
         return constrain(expr, expr->check(*this, i->second));
     }
 
-<<<<<<< HEAD
-    const TypeAbs* check(const ASTTypeParam* ast_type_param) {
-        ast_type_param->type_ = ast_type_param->check(*this);
-        return ast_type_param->type_abs();
-=======
     const Lambda* check(const ASTTypeParam* ast_type_param) {
         ast_type_param->type_ = ast_type_param->check(*this);
         return ast_type_param->lambda();
->>>>>>> a2e09338
     }
 
     const Type* check(const ASTType* ast_type) {
@@ -283,11 +271,8 @@
     thorin::HashMap<const Expr*, const Type*> expr2expected_;
     GIDMap<Lambda, const Lambda*> old2new_;
     bool todo_ = true;
-<<<<<<< HEAD
-=======
 public: // hack
     bool closing_ = false;
->>>>>>> a2e09338
 
     friend void type_inference(Init&, const ModContents*);
 };
@@ -311,16 +296,6 @@
  * misc
  */
 
-<<<<<<< HEAD
-const TypeAbs* ASTTypeParam::check(InferSema& sema) const {
-    for (auto bound : bounds())
-        sema.check(bound);
-    return sema.type_abs("", symbol().str());
-}
-
-Array<const TypeAbs*> ASTTypeParamList::open_ast_type_params(InferSema& sema) const {
-    Array<const TypeAbs*> type_params(num_ast_type_params());
-=======
 const Lambda* ASTTypeParam::check(InferSema& sema) const {
     for (auto bound : bounds())
         sema.check(bound);
@@ -330,7 +305,6 @@
 Array<const Lambda*> ASTTypeParamList::open_ast_type_params(InferSema& sema) const {
     sema.closing_ = true;
     Array<const Lambda*> lambdas(num_ast_type_params());
->>>>>>> a2e09338
     for (size_t i = 0, e = num_ast_type_params(); i != e; ++i)
         lambdas[i] = sema.check(ast_type_param(i));
     return lambdas;
@@ -480,14 +454,6 @@
         param_types[i] = sema.check(param(i));
 
     auto open_fn_type = sema.fn_type(param_types);
-<<<<<<< HEAD
-    auto new_fn_type = sema.close(type_abses, open_fn_type);
-
-    sema.constrain(this, new_fn_type);
-
-    for (size_t i = 0, e = num_params(); i != e; ++i)
-        sema.constrain(param(i), fn_type()->arg(i));
-=======
     auto new_fn_type = sema.close(lambdas, open_fn_type);
 
     sema.constrain(this, new_fn_type);
@@ -496,7 +462,6 @@
         sema.check(param(i));
         sema.constrain(param(i), fn_type()->arg(i));
     }
->>>>>>> a2e09338
 
     if (body() != nullptr)
         check_body(sema, fn_type());
