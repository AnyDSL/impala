#include "impala/ast.h"
#include "impala/impala.h"

namespace impala {

using namespace thorin;

Prec prec = BOTTOM;

/*
 * types
 */

std::ostream& Unifiable::stream_type_vars(std::ostream& os) const {
    if (is_polymorphic()) {
        return streamf(os, "[%]", stream_list(type_vars(), [&](TypeVar type_var) {
            os << type_var;
            if (type_var->num_bounds() != 0)
                streamf(os, ": %", stream_list(type_var->bounds(), [&](TraitApp bound) { os << bound; }, " + "));
        }));
    }
    return os;
}

std::ostream& UnknownTypeNode::stream(std::ostream& os) const { assert(!is_unified()); return os << '?' << id(); }

std::ostream& PrimTypeNode::stream(std::ostream& os) const {
    switch (primtype_kind()) {
#define IMPALA_TYPE(itype, atype) case PrimType_##itype: return os << #itype;
#include "impala/tokenlist.h"
        default: THORIN_UNREACHABLE;
    }
}

std::ostream& TypeErrorNode::stream(std::ostream& os) const { return os << "<type error>"; }
std::ostream& NoRetTypeNode::stream(std::ostream& os) const { return os << "<no-return>"; }

std::ostream& FnTypeNode::stream(std::ostream& os) const {
    stream_type_vars(os << "fn");
    Type ret_type = return_type();
    if (ret_type->is_noret())
        return stream_list(os, args(), [&](Type type) { os << type; }, "(", ")");

    return streamf(os, "(%) -> %", stream_list(args().skip_back(), [&](Type type) { os << type; }), ret_type);
}

std::ostream& TypeVarNode::stream(std::ostream& os) const {
    if (!name_.empty())
        return os << name_.str();
    return os << '_' << id() << '_';
}

std::ostream& TraitAbsNode::stream(std::ostream& os) const {
    return os << (is_error() ? "<trait error>" : trait_decl()->symbol());
}

std::ostream& TraitAppNode::stream(std::ostream& os) const {
    if (is_error())
        return os << "<bound error>";

    os << trait();
    if (num_args() > 1)
        return stream_list(os, args().skip_front(), [&](Type type) { os << type; }, "[", "]");
    return os;
}

template <typename T>
std::ostream& stream_ptr_type(std::ostream& os, std::string prefix, int addr_space, T ref_type) {
    os << prefix;
    if (addr_space != 0)
        os << '[' << addr_space << ']';
    return os << ref_type;
}

std::ostream& OwnedPtrTypeNode::stream(std::ostream& os)    const { return stream_ptr_type(os, "~",    addr_space(), referenced_type()); }
std::ostream& BorrowedPtrTypeNode::stream(std::ostream& os) const { return stream_ptr_type(os, "&",    addr_space(), referenced_type()); }
std::ostream& MutPtrTypeNode::stream(std::ostream& os)      const { return stream_ptr_type(os, "&mut", addr_space(), referenced_type()); }
std::ostream& DefiniteArrayTypeNode::stream(std::ostream& os) const { return streamf(os, "[% * %]", elem_type(), dim()); }
std::ostream& IndefiniteArrayTypeNode::stream(std::ostream& os) const { return streamf(os, "[%]", elem_type()); }
std::ostream& SimdTypeNode::stream(std::ostream& os) const { return streamf(os, "simd[% * %]", elem_type(), size()); }
std::ostream& StructAbsTypeNode::stream(std::ostream& os) const { return os << struct_decl_->symbol(); }

std::ostream& StructAppTypeNode::stream(std::ostream& os) const {
    os << struct_abs_type()->struct_decl()->symbol();
    if (num_args() != 0)
        return stream_list(os, args(), [&](Type type) { os << type; }, "[", "]");
    return os;
}

std::ostream& TypedefAbsNode::stream(std::ostream& os) const {
    assert(num_type_vars() > 0); // otherwise no TypedefAbsNode should have been used in the first place
    return stream_type_vars(os << "type") << " = " << type();
}

std::ostream& TupleTypeNode::stream(std::ostream& os) const {
    return stream_list(stream_type_vars(os), args(), [&](Type type) { os << type; }, "(", ")");
}

std::ostream& ImplNode::stream(std::ostream& os) const {
    return os << "TODO";
}

//------------------------------------------------------------------------------

/*
 * AST types
 */

std::ostream& ErrorASTType::stream(std::ostream& os) const { return os << "<error>"; }

std::ostream& PtrASTType::stream(std::ostream& os) const {
<<<<<<< HEAD
    return stream_ptr_type(os, kind(), addr_space(), referenced_ast_type());
=======
    return stream_ptr_type(os, prefix(), addr_space(), referenced_type());
>>>>>>> f5c1830f
}

std::ostream& DefiniteArrayASTType::stream(std::ostream& os) const { return streamf(os, "[% * %]", elem_ast_type(), dim()); }
std::ostream& IndefiniteArrayASTType::stream(std::ostream& os) const { return streamf(os, "[%]", elem_ast_type()); }
std::ostream& SimdASTType::stream(std::ostream& os) const { return streamf(os, "simd[% * %]", elem_ast_type(), size()); }

std::ostream& TupleASTType::stream(std::ostream& os) const {
    return stream_list(os, args(), [&](const ASTType* type) { os << type; }, "(", ")");
}

std::ostream& FnASTType::stream(std::ostream& os) const {
    auto ret = ret_fn_type();
    stream_type_params(os << "fn");
    stream_list(os, ret != nullptr ? args().skip_back() : args(), [&](const ASTType* arg) { os << arg; }, "(", ")");
    if (ret != nullptr) {
        os << " -> ";
        if (ret->num_args() == 1)
            os << ret->args().front();
        else
            stream_list(os, ret->args(), [&](const ASTType* arg) { os << arg; }, "(", ")");
    }
    return os;
}

std::ostream& ASTTypeApp::stream(std::ostream& os) const {
    os << symbol();
    if (num_args() != 0)
        stream_list(os, args(), [&](const ASTType* arg) { os << arg; }, "[", "]");
    return os;
}

std::ostream& PrimASTType::stream(std::ostream& os) const {
    switch (kind()) {
#define IMPALA_TYPE(itype, atype) case Token::TYPE_##itype: return os << #itype;
#include "impala/tokenlist.h"
        default: THORIN_UNREACHABLE;
    }
}

std::ostream& Typeof::stream(std::ostream& os) const {
    return streamf(os, "typeof(%)", expr());
}

/*
 * paths
 */

std::ostream& Identifier::stream(std::ostream& os) const { return os << symbol(); }
std::ostream& PathElem::stream(std::ostream& os) const { return os << symbol(); }
std::ostream& Path::stream(std::ostream& os) const {
    os << (is_global() ? "::" : "");
    return stream_list(os, path_elems(), [&](const PathElem* path_elem) { os << path_elem; }, "", "", "::");
}

/*
 * parameters
 */

std::ostream& TypeParam::stream(std::ostream& os) const {
    os << symbol() << (bounds_.empty() ? "" : ": ");
    return stream_list(os, bounds(), [&](const ASTType* type) { os << type; }, "", "", " + ");
}

std::ostream& TypeParamList::stream_type_params(std::ostream& os) const {
    if (!type_params().empty())
        stream_list(os, type_params(), [&](const TypeParam* type_param) { os << type_param; }, "[", "]");
    return os;
}

/*
 * other decls
 */

std::ostream& Fn::stream_params(std::ostream& os, bool returning) const {
    return stream_list(os, returning ? params().skip_back() : params(), [&](const Param* param) {
        if (!param->is_anonymous())
            os << (param->is_mut() ? "mut " : "") << param->symbol() <<
                ((param->ast_type() || param->type()) ? ": " : "");
        if (auto type = param->type())
            os << type;
        else if (auto ast_type = param->ast_type())
            os << ast_type;
    });

}

std::ostream& ValueDecl::stream(std::ostream& os) const {
    os << (is_mut() ? "mut " : "" );
    if (!is_anonymous()) {
        os << symbol();
        if (!type().empty())
            os << ": " << type();
        else if (ast_type())
            os << ": " << ast_type();
    }

    return os;
}

/*
 * items + item helpers
 */

std::ostream& ModContents::stream(std::ostream& os) const {
    return stream_list(os, items(), [&](const Item* item) { os << item << endl; }, "", "", "", true);
}

std::ostream& ModDecl::stream(std::ostream& os) const {
    stream_type_params(os << "mod " << symbol());
    if (mod_contents()) {
        return os << " {" << up << endl << mod_contents() << down << endl << "}";
    } else
        return os << ';';
}

std::ostream& ExternBlock::stream(std::ostream& os) const {
    os << "extern ";
    if (!abi_.empty())
        os << abi_.str() << ' ';
    os << '{' << up << endl;
    stream_list(os, fns(), [&](const FnDecl* fn) { os << fn; }, "", "", "", true);
    return os << down << endl << '}';
}

std::ostream& FnDecl::stream(std::ostream& os) const {
    if (is_extern())
        os << "extern ";
    os << "fn ";
    if (export_name_)
        os << export_name_->symbol() << ' ';
    stream_type_params(os << symbol());

    const FnASTType* ret = nullptr;
    if (!params().empty() && params().back()->symbol() == "return") {
        if (auto fn_type = params().back()->ast_type()->isa<FnASTType>())
            ret = fn_type;
    }

    stream_params(os << '(', ret != nullptr) << ")";

    if (ret) {
        os << " -> ";
        if (ret->num_args() == 1)
            os << ret->arg(0);
        else
            stream_list(os, ret->args(), [&](const ASTType* type) { os << type; }, "(", ")", ", ");
    }

    if (body()) {
        os << ' ' << body();
    } else
        os << ';';

    return os;
}

std::ostream& FieldDecl::stream(std::ostream& os) const {
    return streamf(os, "%%: %", visibility().str(), symbol(), ast_type());
}

std::ostream& StaticItem::stream(std::ostream& os) const {
    ValueDecl::stream(os << "static ");
    if (init())
        os << " = " << init();
    return os << ";";
}

std::ostream& StructDecl::stream(std::ostream& os) const {
    stream_type_params(streamf(os, "%struct %", visibility().str(), symbol())) << " {" << up << endl;
    return stream_list(os, field_decls(), [&](const FieldDecl* field) { os << field; }, "", "", ",", true) << down << endl << "}";
}

std::ostream& Typedef::stream(std::ostream& os) const {
    return stream_type_params(streamf(os, "%type %", visibility().str(), symbol())) << " = " << ast_type() << ';';
}

std::ostream& TraitDecl::stream(std::ostream& os) const {
    os << "trait " << symbol();
    stream_type_params(os);

    if (!super_traits().empty()) {
        os << " : ";
        stream_list(os, super_traits(), [&](const ASTTypeApp* type_app) { os << type_app; });
    }

    os << " {" << up << endl;
    stream_list(os, methods(), [&](const FnDecl* method) { os << method; }, "", "", "", true);
    return os << down << endl << '}';
}

std::ostream& ImplItem::stream(std::ostream& os) const {
    os << "impl";
    stream_type_params(os) << ' ';
    if (trait())
        os << trait() << " for ";
    os << ast_type() << " {" << up << endl;
    stream_list(os, methods(), [&](const FnDecl* method) { os << method; }, "", "", "", true);
    return os << down << endl << "}";
}

/*
 * expressions
 */

std::ostream& BlockExprBase::stream(std::ostream& os) const {
    os << prefix();
    if (empty())
        return os << endl << '}';

    stream_list(os << up << endl, stmts(), [&](const Stmt* stmt) { os << stmt; }, "", "", "", true);

    if (!expr()->isa<EmptyExpr>()) {
        if (!stmts().empty())
            os << endl;
        os << expr();
    }

    return os << down << endl << "}";
}

std::ostream& LiteralExpr::stream(std::ostream& os) const {
    switch (kind()) {
        case LIT_i8:  return os << box().get_s8()  << "i8";
        case LIT_i16: return os << box().get_s16() << "i16";
        case LIT_i32: return os << box().get_s32();
        case LIT_i64: return os << box().get_s64() << "i64";
        case LIT_u8:  return os << box().get_s8()  << "u8";
        case LIT_u16: return os << box().get_s16() << "u16";
        case LIT_u32: return os << box().get_s32() << "u";
        case LIT_u64: return os << box().get_s64() << "u64";
        case LIT_f32: return os << box().get_f32() << "f";
        case LIT_f64: return os << box().get_f64() << "f64";
        case LIT_bool: return os << (box().get_bool() ? "true" : "false");
        default: THORIN_UNREACHABLE;
    }
}

std::ostream& CharExpr::stream(std::ostream& os) const {
    return os << symbol();
}

std::ostream& StrExpr::stream(std::ostream& os) const {
    if (symbols().size() == 1)
        return os << '\'' << symbols().front().remove_quotation() << '\'';
    stream_list(os << up << endl, symbols() , [&](Symbol symbol) { os << symbol; }, "", "", "", true);
    return os << down << endl;
}

std::ostream& PathExpr ::stream(std::ostream& os) const { return os << path(); }
std::ostream& EmptyExpr::stream(std::ostream& os) const { return os << "/*empty*/"; }
std::ostream& TupleExpr::stream(std::ostream& os) const {
    return stream_list(os, args(), [&](const Expr* expr) { os << expr; }, "(", ")");
}

std::ostream& DefiniteArrayExpr::stream(std::ostream& os) const {
    return stream_list(os, args(), [&](const Expr* expr) { os << expr; }, "[", "]");
}

std::ostream& RepeatedDefiniteArrayExpr::stream(std::ostream& os) const {
    return streamf(os, "[%, .. %]", value(), count());
}

std::ostream& IndefiniteArrayExpr::stream(std::ostream& os) const {
    return streamf(os, "[%: %]", dim(), elem_ast_type());
}

std::ostream& SimdExpr::stream(std::ostream& os) const {
    return stream_list(os, args(), [&](const Expr* expr) { os << expr; }, "simd[", "]");
}

std::ostream& PrefixExpr::stream(std::ostream& os) const {
    Prec r = PrecTable::prefix_r[kind()];
    Prec old = prec;
    bool paren = !fancy() || prec <= r;
    if (paren) os << "(";

    const char* op;
    switch (kind()) {
#define IMPALA_PREFIX(tok, str, rprec) case tok: op = str; break;
#include "impala/tokenlist.h"
        default: THORIN_UNREACHABLE;
    }

    os << op;
    prec = r;
    os << rhs();
    prec = old;

    if (paren) os << ")";
    return os;
}

static std::pair<Prec, bool> open(std::ostream& os, int kind) {
    std::pair<Prec, bool> result;
    Prec l = PrecTable::postfix_l[kind];
    result.first = prec;
    result.second = !fancy() || prec > l;
    if (result.second)
        os << "(";
    prec = l;
    return result;
}

static std::ostream& close(std::ostream& os, std::pair<Prec, bool> pair) {
    prec = pair.first;
    if (pair.second)
        os << ")";
    return os;
}

std::ostream& InfixExpr::stream(std::ostream& os) const {
    auto open_state = open(os, kind());
    const char* op;
    switch (kind()) {
#define IMPALA_INFIX_ASGN(tok, str, lprec, rprec) case tok: op = str; break;
#define IMPALA_INFIX(     tok, str, lprec, rprec) case tok: op = str; break;
#include "impala/tokenlist.h"
    }

    os << lhs() << " " << op << " ";
    prec = PrecTable::infix_r[kind()];
    os << rhs();
    return close(os, open_state);
}

std::ostream& PostfixExpr::stream(std::ostream& os) const {
    auto open_state = open(os, kind());
    const char* op;
    switch (kind()) {
        case INC: op = "++"; break;
        case DEC: op = "--"; break;
        default: THORIN_UNREACHABLE;
    }

    os << lhs() << op;
    return close(os, open_state);
}

std::ostream& FieldExpr::stream(std::ostream& os) const {
    auto open_state = open(os, Token::DOT);
    os << lhs() << '.' << symbol();
    return close(os, open_state);
}

std::ostream& CastExpr::stream(std::ostream& os) const {
    auto open_state = open(os, Token::AS);
    streamf(os, "% as %", lhs(), ast_type());
    return close(os, open_state);
}

std::ostream& TypeArgs::stream_type_args(std::ostream& os) const {
    if (num_type_args() != 0)
        return stream_list(os, type_args(), [&](const ASTType* type) { os << type; }, "[", "]");
    return os;
}

std::ostream& StructExpr::stream(std::ostream& os) const {
    path()->stream(os);
    if (num_inferred_args() == 0)
        stream_type_args(os);
    else
        stream_list(os, inferred_args(), [&](Type t) { os << t; }, "[", "]", ", ", false);
    return stream_list(os, elems(), [&](const Elem& elem) { os << elem.symbol() << ": " << elem.expr(); }, "{", "}");
}

std::ostream& MapExpr::stream(std::ostream& os) const {
    Prec l = PrecTable::postfix_l[Token::L_PAREN];
    Prec old = prec;
    bool paren = !fancy() || prec > l;
    if (paren) os << "(";

    prec = l;
    os << lhs();
    if (num_inferred_args() == 0)
        stream_type_args(os);
    else
        stream_list(os, inferred_args(), [&](Type type) { os << type; }, "[", "]", ", ", false);
    stream_list(os, args(), [&](const Expr* expr) { os << expr; }, "(", ")");
    prec = old;
    if (paren) os << ")";
    return os;
}

std::ostream& FnExpr::stream(std::ostream& os) const {
    bool has_return_type = !params().empty() && params().back()->symbol() == "return";
    os << '|';
    stream_params(os, has_return_type);
    os << "| ";

    if (has_return_type) {
        os << "-> ";
        auto ret = params().back();
        if (!ret->type().empty()) {
            auto rettype = ret->type().as<FnType>();
            if (rettype->num_args() == 1)
                os << rettype->arg(0);
            else
                stream_list(os, rettype->args(), [&](Type type) { os << type; }, "(", ")", ", ");
        } else if (ret->ast_type()) {
            auto rettype = ret->ast_type()->as<FnASTType>();
            if (rettype->num_args() == 1)
                os << rettype->arg(0);
            else
                stream_list(os, rettype->args(), [&](const ASTType* type) { os << type; }, "(", ")", ", ");
        }
        os << " ";
    }

    return os << body();
}

std::ostream& IfExpr::stream(std::ostream& os) const {
    streamf(os, "if % %", cond(), then_expr());
    if (has_else())
        os << " else " << else_expr();
    return os;
}

std::ostream& WhileExpr::stream(std::ostream& os) const {
    return streamf(os, "while % %", cond(), body());
}

std::ostream& ForExpr::stream(std::ostream& os) const {
    stream_list(os << "for ", fn_expr()->params().skip_back(), [&](const Param* param) { os << param; }) << " in ";
    return os << expr() << ' ' << fn_expr()->body();
}

/*
 * statements
 */

std::ostream& ItemStmt::stream(std::ostream& os) const { return os << item(); }

std::ostream& LetStmt::stream(std::ostream& os) const {
    os << "let " << local();
    if (init())
        os << " = " << init();
    return os << ';';
}

std::ostream& ExprStmt::stream(std::ostream& os) const {
    bool no_semi = expr()->isa<IfExpr>() || expr()->isa<ForExpr>();
    os << expr();
    if (!no_semi)
        os << ';';
    return os;
}

}<|MERGE_RESOLUTION|>--- conflicted
+++ resolved
@@ -109,11 +109,7 @@
 std::ostream& ErrorASTType::stream(std::ostream& os) const { return os << "<error>"; }
 
 std::ostream& PtrASTType::stream(std::ostream& os) const {
-<<<<<<< HEAD
-    return stream_ptr_type(os, kind(), addr_space(), referenced_ast_type());
-=======
-    return stream_ptr_type(os, prefix(), addr_space(), referenced_type());
->>>>>>> f5c1830f
+    return stream_ptr_type(os, prefix(), addr_space(), referenced_ast_type());
 }
 
 std::ostream& DefiniteArrayASTType::stream(std::ostream& os) const { return streamf(os, "[% * %]", elem_ast_type(), dim()); }
