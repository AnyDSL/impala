--- conflicted
+++ resolved
@@ -206,13 +206,8 @@
 
         // Read each argument in turn and record the structures that have to be exported
         FnType fn_type = fn_decl->fn_type();
-<<<<<<< HEAD
         for (auto arg : fn_type->args()) {
             struct_from_type(arg, [this] (const StructDecl* decl) {
-=======
-        for (size_t i = 0; i < fn_type->num_args(); i++) {
-            struct_from_type(fn_type->arg(i).node(), [this] (const StructDecl* decl) {
->>>>>>> bac63599
                 export_structs.insert(decl);
             });
         }
@@ -262,11 +257,7 @@
             compute_struct_order(struct_decls, order, struct_decls.begin()->first);
 
             // Remove structures that have been generated
-<<<<<<< HEAD
             for (size_t i = prev_id, e = order.size(); i != e; i++)
-=======
-            for (size_t i = prev_id; i < order.size(); i++) {
->>>>>>> bac63599
                 struct_decls.erase(order[i]);
 
             prev_id = order.size();
@@ -312,11 +303,7 @@
             o << return_pref << ' ' << fn->item_symbol().str() << '(';
 
             // Generate all arguments except the last one which is the implicit continuation
-<<<<<<< HEAD
             for (size_t i = 0, e = fn_type->num_args() - 1; i != e; ++i) {
-=======
-            for (size_t i = 0; i < fn_type->num_args() - 1; i++) {
->>>>>>> bac63599
                 std::string ctype_pref, ctype_suf;
                 if (!ctype_from_impala(fn_type->arg(i).node(), ctype_pref, ctype_suf)) {
                     cgen_error(fn) << "function argument type not exportable\n";
