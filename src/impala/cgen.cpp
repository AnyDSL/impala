--- conflicted
+++ resolved
@@ -253,11 +253,6 @@
 
         for (auto st : export_structs)
             struct_decls.insert(std::make_pair(st, NOT_GEN));
-<<<<<<< HEAD
-=======
-        }
->>>>>>> c74ff38c
-
         int prev_id = 0;
         do {
             compute_struct_order(struct_decls, order, struct_decls.begin()->first);
