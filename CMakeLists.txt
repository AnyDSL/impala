CMAKE_MINIMUM_REQUIRED( VERSION 3.0 FATAL_ERROR )

PROJECT ( IMPALA )

SET ( PACKAGE_VERSION "0.3.9" )
SET ( CMAKE_CONFIGURATION_TYPES "Debug;Release" CACHE STRING "limited config" FORCE )
SET ( CMAKE_WINDOWS_EXPORT_ALL_SYMBOLS 1)

OPTION ( BUILD_SHARED_LIBS "Build shared libraries" ON )

IF ( NOT CMAKE_BUILD_TYPE )
  SET ( CMAKE_BUILD_TYPE Debug CACHE STRING "Debug or Release" FORCE )
ENDIF ()

SET ( PROJ_ROOT_DIR    ${CMAKE_CURRENT_SOURCE_DIR} )
SET ( PROJ_SOURCE_DIR  ${PROJ_ROOT_DIR}/src )

SET ( PROJ_BINARY_DIR  "bin" )
SET ( PROJ_LIBRARY_DIR "lib" )
SET ( PROJ_INCLUDE_DIR "include" )

SET ( CMAKE_RUNTIME_OUTPUT_DIRECTORY ${CMAKE_BINARY_DIR}/${PROJ_BINARY_DIR} )
SET ( CMAKE_LIBRARY_OUTPUT_DIRECTORY ${CMAKE_BINARY_DIR}/${PROJ_LIBRARY_DIR} )
SET ( CMAKE_ARCHIVE_OUTPUT_DIRECTORY ${CMAKE_BINARY_DIR}/${PROJ_LIBRARY_DIR} )

LIST( APPEND CMAKE_MODULE_PATH "${PROJ_ROOT_DIR}" )

INCLUDE_DIRECTORIES ( ${PROJ_SOURCE_DIR} )

FIND_PACKAGE ( THORIN REQUIRED )
INCLUDE_DIRECTORIES ( ${THORIN_INCLUDE_DIRS} )

FIND_PACKAGE ( Half REQUIRED )
<<<<<<< HEAD
IF ( HALF_FOUND )
=======
IF ( Half_FOUND )
>>>>>>> 7442d1d6
    MESSAGE ( STATUS "Building with Half library from ${Half_INCLUDE_DIRS}." )
    INCLUDE_DIRECTORIES ( ${Half_INCLUDE_DIRS} )
ENDIF ()

IF ( LLVM_FOUND )
    ADD_DEFINITIONS ( ${LLVM_DEFINITIONS} )
    ADD_DEFINITIONS ( "-DLLVM_SUPPORT" )
    INCLUDE_DIRECTORIES ( ${LLVM_INCLUDE_DIRS} )
    LINK_DIRECTORIES ( ${LLVM_LIBRARY_DIRS} )
ENDIF ()

ADD_SUBDIRECTORY ( ${PROJ_SOURCE_DIR} )

MESSAGE ( STATUS "Using Debug flags: ${CMAKE_CXX_FLAGS_DEBUG}" )
MESSAGE ( STATUS "Using Release flags: ${CMAKE_CXX_FLAGS_RELEASE}" )
MESSAGE ( STATUS "Build type: ${CMAKE_BUILD_TYPE}" )<|MERGE_RESOLUTION|>--- conflicted
+++ resolved
@@ -31,11 +31,7 @@
 INCLUDE_DIRECTORIES ( ${THORIN_INCLUDE_DIRS} )
 
 FIND_PACKAGE ( Half REQUIRED )
-<<<<<<< HEAD
-IF ( HALF_FOUND )
-=======
 IF ( Half_FOUND )
->>>>>>> 7442d1d6
     MESSAGE ( STATUS "Building with Half library from ${Half_INCLUDE_DIRS}." )
     INCLUDE_DIRECTORIES ( ${Half_INCLUDE_DIRS} )
 ENDIF ()
